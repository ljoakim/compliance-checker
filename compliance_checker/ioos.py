--- conflicted
+++ resolved
@@ -6,7 +6,6 @@
 import validators
 
 from lxml.etree import XPath
-<<<<<<< HEAD
 from cf_units import Unit
 from compliance_checker.acdd import ACDD1_3Check
 from compliance_checker.cfutil import (get_geophysical_variables,
@@ -16,7 +15,6 @@
 from compliance_checker import base
 from compliance_checker.base import BaseCheck, BaseNCCheck, Result, TestCtx
 from compliance_checker.cf import util as cf_util # not to be confused with cfutil.py
-=======
 from owslib.namespaces import Namespaces
 
 from compliance_checker import base
@@ -31,7 +29,6 @@
     check_has,
 )
 from compliance_checker.cf import util as cf_util  # not to be confused with cfutil.py
->>>>>>> a541b236
 from compliance_checker.cf.cf import CF1_6Check, CF1_7Check
 from compliance_checker.cfutil import (
     get_coordinate_variables,
@@ -1065,7 +1062,6 @@
 
         return isinstance(val, str) and val.lower() in {"true", "false"}
 
-<<<<<<< HEAD
     def check_vertical_coordinates(self, ds):
         '''
         Check that vertical units (corresponding to axis "Z") are a unit
@@ -1115,8 +1111,6 @@
 
         return ret_val
 
-=======
->>>>>>> a541b236
     def check_gts_ingest_global(self, ds):
         """
         Check if a dataset has the global attribute "gts_ingest" and that
