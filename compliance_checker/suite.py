--- conflicted
+++ resolved
@@ -25,11 +25,8 @@
 import requests
 import textwrap
 import codecs
-<<<<<<< HEAD
 from pkg_resources import working_set
-=======
 import tabulate
->>>>>>> 89d362c0
 
 tabulate.PRESERVE_WHITESPACE = True
 # Ensure output is encoded as Unicode when checker output is redirected or piped
