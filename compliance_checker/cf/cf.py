#!/usr/bin/env python
# -*- coding: utf-8 -*-
from __future__ import unicode_literals, division, print_function
from compliance_checker.base import BaseCheck, BaseNCCheck, Result, TestCtx
from compliance_checker.cf.appendix_d import (dimless_vertical_coordinates_1_6, dimless_vertical_coordinates_1_7,
                                              no_missing_terms)
from compliance_checker.cf.appendix_e import cell_methods16, cell_methods17
from compliance_checker.cf.appendix_f import grid_mapping_dict16, grid_mapping_dict17
from compliance_checker.cf import util
from compliance_checker import cfutil
from cf_units import Unit
from functools import wraps
from collections import defaultdict, OrderedDict
from warnings import warn
import numpy as np
import os
import regex
import sys
import pyproj
import sqlite3

import logging

logger = logging.getLogger(__name__)


try:
    basestring
except NameError:
    basestring = str


def print_exceptions(f):
    @wraps(f)
    def wrapper(*args, **kwargs):
        try:
            return f(*args, **kwargs)
        except Exception as e:
            from traceback import print_exc
            print_exc()
    return wrapper


# helper to see if we should do DSG tests
def is_likely_dsg(func):
    @wraps(func)
    def _dec(s, ds):
        if hasattr(ds, 'featureType'):
            return func(s, ds)

        # @TODO: skips if we have formalized skips
        return None

    return _dec


class CFBaseCheck(BaseCheck):
    """
    CF Convention Checker Base
    """

    def __init__(self):
        # The compliance checker can be run on multiple datasets in a single
        # instantiation, so caching values has be done by the unique identifier
        # for each dataset loaded.

        # Each default dict is a key, value mapping from the dataset object to
        # a list of variables
        super(CFBaseCheck, self).__init__()
        self._coord_vars       = defaultdict(list)
        self._ancillary_vars   = defaultdict(list)
        self._clim_vars        = defaultdict(list)
        self._metadata_vars    = defaultdict(list)
        self._boundary_vars    = defaultdict(list)
        self._geophysical_vars = defaultdict(list)
        self._aux_coords       = defaultdict(list)

        self._std_names        = util.StandardNameTable()

        self.section_titles = { # dict of section headers shared by grouped checks
            "2.2": "§2.2 Data Types",
            "2.3": "§2.3 Naming Conventions",
            "2.4": "§2.4 Dimensions",
            "2.5": "§2.5 Variables",
            "2.6": "§2.6 Attributes",
            "3.1": "§3.1 Units",
            "3.2": "§3.2 Long Name",
            "3.3": "§3.3 Standard Name",
            "3.4": "§3.4 Ancillary Data",
            "3.5": "§3.5 Flags",
            "4"  : "§4 Coordinate Types",
            "4.1": "§4.1 Latitude Coordinate",
            "4.2": "§4.2 Longitude Coordinate",
            "4.3": "§4.3 Vertical Coordinate",
            "4.4": "§4.4 Time Coordinate",
            "4.5": "§4.5 Discrete Axis",
            "5"  : "§5 Coordinate Systems",
            "5.1": "§5.1 Independent Latitude, Longitude, Vertical, and Time Axes",
            "5.2": "§5.2 2-D Latitude, Longitude, Coordinate Variables",
            "5.3": "§5.3 Reduced Horizontal Grid",
            "5.4": "§5.4 Timeseries of Station Data",
            "5.5": "§5.5 Trajectories",
            "5.6": "§5.6 Horizontal Coorindate Reference Systems, Grid Mappings, Projections",
            "5.7": "§5.7 Scalar Coorindate Variables",
            "6.1": "§6.1 Labels",
            "6.2": "§6.2 Alternative Coordinates",
            "7.1": "§7.1 Cell Boundaries",
            "7.2": "§7.2 Cell Measures",
            "7.3": "§7.3 Cell Methods",
            "7.4": "§7.4 Climatological Statistics",
            "8.1": "§8.1 Packed Data",
            "8.2": "§8.2 Compression by Gathering",
            "9.1": "§9.1 Features and feature types",
            "9.2": "§9.2 Collections, instances, and elements",
            "9.3": "§9.3 Representations of Collections of features in data variables",
            "9.4": "§9.4 The featureType attribute",
            "9.5": "§9.5 Coordinates and metadata",
            "9.6": "§9.6 Missing Data"
        }


    ################################################################################
    # Helper Methods - var classifications, etc
    ################################################################################

    def setup(self, ds):
        """
        Initialize various special variable types within the class.
        Mutates a number of instance variables.

        :param netCDF4.Dataset ds: An open netCDF dataset
        """
        self._find_coord_vars(ds)
        self._find_aux_coord_vars(ds)
        self._find_ancillary_vars(ds)
        self._find_clim_vars(ds)
        self._find_boundary_vars(ds)
        self._find_metadata_vars(ds)
        self._find_cf_standard_name_table(ds)
        self._find_geophysical_vars(ds)
        coord_containing_vars = ds.get_variables_by_attributes(coordinates=
                                       lambda val: isinstance(val, basestring))
        self.coord_data_vars = {coord_var_name for var in
                                coord_containing_vars for
                                coord_var_name in
                                var.coordinates.strip().split(' ') if
                                coord_var_name in ds.variables}

    def check_grid_mapping(self, ds):
        """
        5.6 When the coordinate variables for a horizontal grid are not
        longitude and latitude, it is required that the true latitude and
        longitude coordinates be supplied via the coordinates attribute. If in
        addition it is desired to describe the mapping between the given
        coordinate variables and the true latitude and longitude coordinates,
        the attribute grid_mapping may be used to supply this description.

        This attribute is attached to data variables so that variables with
        different mappings may be present in a single file. The attribute takes
        a string value which is the name of another variable in the file that
        provides the description of the mapping via a collection of attached
        attributes. This variable is called a grid mapping variable and is of
        arbitrary type since it contains no data. Its purpose is to act as a
        container for the attributes that define the mapping.

        The one attribute that all grid mapping variables must have is
        grid_mapping_name which takes a string value that contains the mapping's
        name. The other attributes that define a specific mapping depend on the
        value of grid_mapping_name. The valid values of grid_mapping_name along
        with the attributes that provide specific map parameter values are
        described in Appendix F, Grid Mappings.

        When the coordinate variables for a horizontal grid are longitude and
        latitude, a grid mapping variable with grid_mapping_name of
        latitude_longitude may be used to specify the ellipsoid and prime
        meridian.


        In order to make use of a grid mapping to directly calculate latitude
        and longitude values it is necessary to associate the coordinate
        variables with the independent variables of the mapping. This is done by
        assigning a standard_name to the coordinate variable. The appropriate
        values of the standard_name depend on the grid mapping and are given in
        Appendix F, Grid Mappings.

        :param netCDF4.Dataset ds: An open netCDF dataset
        :rtype: list
        :return: List of results
        """

        ret_val = OrderedDict()
        grid_mapping_variables = cfutil.get_grid_mapping_variables(ds)

        # Check the grid_mapping attribute to be a non-empty string and that its reference exists
        for variable in ds.get_variables_by_attributes(grid_mapping=lambda x: x is not None):
            grid_mapping = getattr(variable, 'grid_mapping', None)
            defines_grid_mapping = self.get_test_ctx(BaseCheck.HIGH,
                                                     self.section_titles["5.6"],
                                                     variable.name)
            defines_grid_mapping.assert_true((isinstance(grid_mapping, basestring) and grid_mapping),
                                             "{}'s grid_mapping attribute must be a "+\
                                             "space-separated non-empty string".format(variable.name))
            if isinstance(grid_mapping, basestring):
                # TODO (badams): refactor functionality to split functionality
                #                into requisite classes
                if ':' in grid_mapping and self._cc_spec_version >= '1.7':
                    colon_count = grid_mapping.count(':')
                    re_all = regex.findall(r"(\w+):\s*((?:\w+\s+)*(?:\w+)(?![\w:]))",
                                        grid_mapping)
                    if colon_count != len(re_all):
                        defines_grid_mapping.out_of += 1
                        defines_grid_mapping.messages.append(
                         "Could not consume entire grid_mapping expression, please check for well-formedness")
                    else:
                        for grid_var_name, coord_var_str in re_all:
                            defines_grid_mapping.assert_true(grid_var_name in ds.variables,
                                                        "grid mapping variable {} must exist in this dataset".format(grid_var_name))
                            for ref_var in coord_var_str.split():
                                defines_grid_mapping.assert_true(ref_var in ds.variables,
                                                            "Coordinate-related variable {} referenced by grid_mapping variable {} must exist in this dataset".format(ref_var, grid_var_name))

                else:
                    for grid_var_name in grid_mapping.split():
                        defines_grid_mapping.assert_true(grid_var_name in ds.variables,
                                                    "grid mapping variable {} must exist in this dataset".format(grid_var_name))
            ret_val[variable.name] = defines_grid_mapping.to_result()

        # Check the grid mapping variables themselves
        for grid_var_name in grid_mapping_variables:
            valid_grid_mapping = self.get_test_ctx(BaseCheck.HIGH,
                                                   self.section_titles["5.6"],
                                                   grid_var_name)
            grid_var = ds.variables[grid_var_name]

            grid_mapping_name = getattr(grid_var, 'grid_mapping_name', None)

            # Grid mapping name must be in appendix F
            valid_grid_mapping.assert_true(grid_mapping_name in self.grid_mapping_dict,
                                           "{} is not a valid grid_mapping_name.".format(grid_mapping_name)+\
                                           " See Appendix F for valid grid mappings")

            # The self.grid_mapping_dict has a values of:
            # - required attributes
            # - optional attributes (can't check)
            # - required standard_names defined
            # - at least one of these attributes must be defined

            # We can't do any of the other grid mapping checks if it's not a valid grid mapping name
            if grid_mapping_name not in self.grid_mapping_dict:
                ret_val[grid_mapping_name] = valid_grid_mapping.to_result()
                continue

            grid_mapping = self.grid_mapping_dict[grid_mapping_name]
            required_attrs = grid_mapping[0]
            # Make sure all the required attributes are defined
            for req in required_attrs:
                valid_grid_mapping.assert_true(hasattr(grid_var, req),
                                               "{} is a required attribute for grid mapping {}".format(req, grid_mapping_name))

            # Make sure that exactly one of the exclusive attributes exist
            if len(grid_mapping) == 4:
                at_least_attr = grid_mapping[3]
                number_found = 0
                for attr in at_least_attr:
                    if hasattr(grid_var, attr):
                        number_found += 1
                valid_grid_mapping.assert_true(number_found == 1,
                                               "grid mapping {}".format(grid_mapping_name) +\
                                               "must define exactly one of these attributes: "+\
                                               "{}".format(' or '.join(at_least_attr)))

            # Make sure that exactly one variable is defined for each of the required standard_names
            expected_std_names = grid_mapping[2]
            for expected_std_name in expected_std_names:
                found_vars = ds.get_variables_by_attributes(standard_name=expected_std_name)
                valid_grid_mapping.assert_true(len(found_vars) == 1,
                                               "grid mapping {} requires exactly".format(grid_mapping_name)+\
                                               "one variable with standard_name "+\
                                               "{} to be defined".format(expected_std_name))

            ret_val[grid_var_name] = valid_grid_mapping.to_result()

        return ret_val

    def check_conventions_version(self, ds):
        '''
        CF §2.6.1 the NUG defined global attribute Conventions to the string
        value "CF-<version_number>"; check the Conventions attribute contains
        the appropriate string.

        :param netCDF4.Dataset ds: An open netCDF dataset
        :rtype: compliance_checker.base.Result
        '''

        valid = False
        reasoning = []
        correct_version_string = "{}-{}".format(self._cc_spec, self._cc_spec_version).upper()
        if hasattr(ds, 'Conventions'):
            conventions = regex.split(r',|\s+', getattr(ds, 'Conventions', ''))
            for convention in conventions:
                if convention == correct_version_string:
                    valid = True
                    break
            else:
                reasoning = ['§2.6.1 Conventions global attribute does not contain '
                             '"{}"'.format(correct_version_string)]
        else:
            valid = False
            reasoning = ['§2.6.1 Conventions field is not present']
        return Result(BaseCheck.MEDIUM, valid, self.section_titles['2.6'], msgs=reasoning)

    def _check_dimensionless_vertical_coordinates(self, ds, deprecated_units, version_specific_check, version_specific_dimless_vertical_coord_dict):
        '''
        Check the validity of dimensionless coordinates under CF

        :param netCDF4.Dataset ds: An open netCDF dataset
        :param list deprecated_units: list of string names of deprecated units
        :param function version_specific_check: version-specific implementation to check dimensionless vertical coord
        :param dict version_specific_dimless_coord_dict: version-specific dict of dimensionless vertical coords and computed standard names
        :return: List of results
        '''
        ret_val = []

        z_variables = cfutil.get_z_variables(ds)

        # call version-specific implementation
        for name in z_variables:
            version_specific_check(ds, name, deprecated_units, ret_val, version_specific_dimless_vertical_coord_dict)

        return ret_val

    def _check_formula_terms(self, ds, coord, dimless_coords_dict):
        '''
        Checks a dimensionless vertical coordinate contains valid formula_terms

        - formula_terms is a non-empty string
        - formula_terms matches regdimless_coords_dictx
        - every variable defined in formula_terms exists

        :param netCDF4.Dataset ds: An open netCDF dataset
        :rtype: compliance_checker.base.Result
        '''
        variable = ds.variables[coord]
        standard_name = getattr(variable, 'standard_name', None)
        formula_terms = getattr(variable, 'formula_terms', None)
        valid_formula_terms = TestCtx(BaseCheck.HIGH, self.section_titles['4.3'])

        valid_formula_terms.assert_true(isinstance(formula_terms, basestring) and formula_terms,
                                        '§4.3.2: {}\'s formula_terms is a required attribute and must be a non-empty string'
                                        ''.format(coord))
        # We can't check any more
        if not formula_terms:
            return valid_formula_terms.to_result()

        # check that the formula_terms are well formed and are present
        # The pattern for formula terms is always component: variable_name
        # the regex grouping always has component names in even positions and
        # the corresponding variable name in odd positions.
        matches = regex.findall(r'([A-Za-z][A-Za-z0-9_]*: )([A-Za-z][A-Za-z0-9_]*)',
                                variable.formula_terms)
        terms = set(m[0][:-2] for m in matches)
        # get the variables named in the formula terms and check if any
        # are not present in the dataset
        missing_vars = sorted(set(m[1] for m in matches) - set(ds.variables))
        missing_fmt = "The following variable(s) referenced in {}:formula_terms are not present in the dataset: {}"
        valid_formula_terms.assert_true(len(missing_vars) == 0,
                                    missing_fmt.format(coord, ', '.join(missing_vars)))
        # try to reconstruct formula_terms by adding space in between the regex
        # matches.  If it doesn't exactly match the original, the formatting
        # of the attribute is incorrect
        reconstructed_formula = ' '.join(m[0] + m[1] for m in matches)
        valid_formula_terms.assert_true(reconstructed_formula == formula_terms,
                                        "Attribute formula_terms is not well-formed")

        valid_formula_terms.assert_true(standard_name in
                                        dimless_coords_dict,
                                        "unknown standard_name '{}' for dimensionless vertical coordinate {}"
                                        "".format(standard_name, coord))
        if standard_name not in dimless_coords_dict:
            return valid_formula_terms.to_result()

        valid_formula_terms.assert_true(no_missing_terms(standard_name, terms, dimless_coords_dict),
                                        "{}'s formula_terms are invalid for {}, please see appendix D of CF 1.6"
                                        "".format(coord, standard_name))

        return valid_formula_terms.to_result()

    def _dims_in_order(self, dimension_order):
        '''
        :param list dimension_order: A list of axes
        :rtype: bool
        :return: Returns True if the dimensions are in order U*, T, Z, Y, X,
                 False otherwise
        '''
        regx = regex.compile(r'^[^TZYX]*T?Z?Y?X?$')
        dimension_string = ''.join(dimension_order)
        return regx.match(dimension_string) is not None

    def _find_aux_coord_vars(self, ds, refresh=False):
        '''
        Returns a list of auxiliary coordinate variables

        An auxiliary coordinate variable is any netCDF variable that contains
        coordinate data, but is not a coordinate variable (in the sense of the term
        defined by CF).

        :param netCDF4.Dataset ds: An open netCDF dataset
        :param bool refresh: if refresh is set to True, the cache is
                             invalidated.
        :rtype: list
        :return: List of variable names (str) that are defined to be auxiliary
                 coordinate variables.
        '''
        if self._aux_coords.get(ds, None) and refresh is False:
            return self._aux_coords[ds]

        self._aux_coords[ds] = cfutil.get_auxiliary_coordinate_variables(ds)
        return self._aux_coords[ds]

    def _find_boundary_vars(self, ds, refresh=False):
        '''
        Returns dictionary of boundary variables mapping the variable instance
        to the name of the variable acting as a boundary variable.

        :param netCDF4.Dataset ds: An open netCDF dataset
        :param bool refresh: if refresh is set to True, the cache is
                             invalidated.
        :rtype: list
        :return: A list containing strings with boundary variable names.
        '''
        if self._boundary_vars.get(ds, None) and refresh is False:
            return self._boundary_vars[ds]

        self._boundary_vars[ds] = cfutil.get_cell_boundary_variables(ds)

        return self._boundary_vars[ds]

    def _find_ancillary_vars(self, ds, refresh=False):
        '''
        Returns a list of variable names that are defined as ancillary
        variables in the dataset ds.

        An ancillary variable generally is a metadata container and referenced
        from other variables via a string reference in an attribute.

        - via ancillary_variables (3.4)
        - "grid mapping var" (5.6)
        - TODO: more?

        The result is cached by the passed in dataset object inside of this
        checker. Pass refresh=True to redo the cached value.

        :param netCDF4.Dataset ds: An open netCDF dataset
        :param bool refresh: if refresh is set to True, the cache is
                             invalidated.
        :rtype: list
        :return: List of variable names (str) that are defined as ancillary
                 variables in the dataset ds.
        '''

        # Used the cached version if it exists and is not empty
        if self._ancillary_vars.get(ds, None) and refresh is False:
            return self._ancillary_vars[ds]

        # Invalidate the cache at all costs
        self._ancillary_vars[ds] = []

        for name, var in ds.variables.items():
            if hasattr(var, 'ancillary_variables'):
                for anc_name in var.ancillary_variables.split(" "):
                    if anc_name in ds.variables:
                        self._ancillary_vars[ds].append(anc_name)

            if hasattr(var, 'grid_mapping'):
                gm_name = var.grid_mapping
                if gm_name in ds.variables:
                    self._ancillary_vars[ds].append(gm_name)

        return self._ancillary_vars[ds]

    def _find_clim_vars(self, ds, refresh=False):
        '''
        Returns a list of variables that are likely to be climatology variables based on CF §7.4

        :param netCDF4.Dataset ds: An open netCDF dataset
        :param bool refresh: if refresh is set to True, the cache is
                             invalidated.
        :rtype: list
        :return: A list containing strings with geophysical variable
                 names.
        '''

        if self._clim_vars.get(ds, None) and refresh is False:
            return self._clim_vars[ds]

        climatology_variable = cfutil.get_climatology_variable(ds)
        if climatology_variable:
            self._clim_vars[ds].append(climatology_variable)

        return self._clim_vars[ds]


    def _find_cf_standard_name_table(self, ds):
        '''
        Parse out the `standard_name_vocabulary` attribute and download that
        version of the cf standard name table.  If the standard name table has
        already been downloaded, use the cached version.  Modifies `_std_names`
        attribute to store standard names.  Returns True if the file exists and
        False if it fails to download.

        :param netCDF4.Dataset ds: An open netCDF dataset
        :rtype: bool
        '''
        # Get the standard name vocab
        standard_name_vocabulary = getattr(ds, 'standard_name_vocabulary', '')

        # Try to parse this attribute to get version
        version = None
        try:
            if 'cf standard name table' in standard_name_vocabulary.lower():
                version = [s.strip('(').strip(')').strip('v').strip(',') for s in standard_name_vocabulary.split()]
                # This assumes that table version number won't start with 0.
                version = [s for s in version if s.isdigit() and len(s) <= 2 and not s.startswith('0')]
                if len(version) > 1:
                    return False
                else:
                    try:
                        version = version[0]
                    except IndexError:
                        warn("Cannot extract CF standard name version number "
                             "from standard_name_vocabulary string")
                        return False
            else:
                # Can't parse the attribute, use the packaged version
                return False
        # usually raised from .lower() with an incompatible (non-string)
        # data type
        except AttributeError:
            warn("Cannot convert standard name table to lowercase.  This can "
                 "occur if a non-string standard_name_vocabulary global "
                 "attribute is supplied")
            return False

        if version.startswith('v'):  # i.e 'v34' -> '34' drop the v
            version = version[1:]

        # If the packaged version is what we're after, then we're good
        if version == self._std_names._version:
            print("Using packaged standard name table v{0}".format(version), file=sys.stderr)
            return False

        # Try to download the version specified
        try:
            data_directory = util.create_cached_data_dir()
            location = os.path.join(data_directory, 'cf-standard-name-table-test-{0}.xml'.format(version))
            # Did we already download this before?
            if not os.path.isfile(location):
                util.download_cf_standard_name_table(version, location)
                print("Using downloaded standard name table v{0}".format(version), file=sys.stderr)
            else:
                print("Using cached standard name table v{0} from {1}".format(version, location), file=sys.stderr)

            self._std_names = util.StandardNameTable(location)
            return True
        except Exception as e:
            # There was an error downloading the CF table. That's ok, we'll just use the packaged version
            warn("Problem fetching standard name table:\n{0}\n"
                 "Using packaged v{1}".format(e, self._std_names._version))
            return False

    def _find_coord_vars(self, ds, refresh=False):
        '''
        Returns a list of variable names that identify as coordinate variables.

        The result is cached by the passed in dataset object inside of this
        checker. Pass refresh=True to redo the cached value.

        :param netCDF4.Dataset ds: An open netCDF dataset
        :param bool refresh: if refresh is set to True, the cache is
                             invalidated.
        :rtype: list
        :return: A list of variables names (str) that are defined as coordinate
                 variables in the dataset ds.
        '''
        if ds in self._coord_vars and refresh is False:
            return self._coord_vars[ds]

        self._coord_vars[ds] = cfutil.get_coordinate_variables(ds)

        return self._coord_vars[ds]

    def _find_geophysical_vars(self, ds, refresh=False):
        '''
        Returns a list of geophysical variables.  Modifies
        `self._geophysical_vars`

        :param netCDF4.Dataset ds: An open netCDF dataset
        :param bool refresh: if refresh is set to True, the cache is
                             invalidated.
        :rtype: list
        :return: A list containing strings with geophysical variable
                 names.
        '''
        if self._geophysical_vars.get(ds, None) and refresh is False:
            return self._geophysical_vars[ds]

        self._geophysical_vars[ds] = cfutil.get_geophysical_variables(ds)

        return self._geophysical_vars[ds]

    def _find_metadata_vars(self, ds, refresh=False):
        '''
        Returns a list of netCDF variable instances for those that are likely metadata variables

        :param netCDF4.Dataset ds: An open netCDF dataset
        :param bool refresh: if refresh is set to True, the cache is
                             invalidated.
        :rtype: list
        :return:   List of variable names (str) that are likely metadata
                   variable candidates.

        '''
        if self._metadata_vars.get(ds, None) and refresh is False:
            return self._metadata_vars[ds]

        self._metadata_vars[ds] = []
        for name, var in ds.variables.items():

            if name in self._find_ancillary_vars(ds) or name in self._find_coord_vars(ds):
                continue

            if name in ('platform_name', 'station_name', 'instrument_name', 'station_id', 'platform_id', 'surface_altitude'):
                self._metadata_vars[ds].append(name)

            elif getattr(var, 'cf_role', '') != '':
                self._metadata_vars[ds].append(name)

            elif getattr(var, 'standard_name', None) is None and len(var.dimensions) == 0:
                self._metadata_vars[ds].append(name)

        return self._metadata_vars[ds]

    def _get_coord_axis_map(self, ds):
        '''
        Returns a dictionary mapping each coordinate to a letter identifier
        describing the _kind_ of coordinate.

        :param netCDF4.Dataset ds: An open netCDF dataset

        :rtype: dict
        :return: A dictionary with variable names mapped to axis abbreviations,
                 i.e. {'longitude': 'X', ... 'pressure': 'Z'}
        '''
        expected = ['T', 'Z', 'Y', 'X']
        coord_vars = self._find_coord_vars(ds)
        coord_axis_map = {}

        # L - Unlimited Coordinates
        # T - Time coordinates
        # Z - Depth/Altitude Coordinate
        # Y - Y-Coordinate (latitude)
        # X - X-Coordinate (longitude)
        # A - Auxiliary Coordinate
        # I - Instance Coordinate

        time_variables = cfutil.get_time_variables(ds)
        lat_variables = cfutil.get_latitude_variables(ds)
        lon_variables = cfutil.get_longitude_variables(ds)
        z_variables = cfutil.get_z_variables(ds)

        for coord_name in coord_vars:
            coord_var = ds.variables[coord_name]
            axis = getattr(coord_var, 'axis', None)
            standard_name = getattr(coord_var, 'standard_name', None)

            # Unlimited dimensions must come first
            if ds.dimensions[coord_name].isunlimited():
                coord_axis_map[coord_name] = 'L'
            # axis takes precedence over standard_name
            elif axis in expected:
                coord_axis_map[coord_name] = axis
            elif standard_name == 'time':
                coord_axis_map[coord_name] = 'T'
            elif standard_name == 'longitude':
                coord_axis_map[coord_name] = 'X'
            elif standard_name == 'latitude':
                coord_axis_map[coord_name] = 'Y'
            elif standard_name in ['height', 'depth', 'altitude']:
                coord_axis_map[coord_name] = 'Z'
            elif cfutil.is_compression_coordinate(ds, coord_name):
                coord_axis_map[coord_name] = 'C'
            elif coord_name in time_variables:
                coord_axis_map[coord_name] = 'T'
            elif coord_name in z_variables:
                coord_axis_map[coord_name] = 'Z'
            elif coord_name in lat_variables:
                coord_axis_map[coord_name] = 'Y'
            elif coord_name in lon_variables:
                coord_axis_map[coord_name] = 'X'
            else:
                # mark the coordinate variable as unknown
                coord_axis_map[coord_name] = 'U'

        for dimension in self._get_instance_dimensions(ds):
            if dimension not in coord_axis_map:
                coord_axis_map[dimension] = 'I'

        # Dimensions of auxiliary coordinate variables will be marked with A.
        # This is useful to help determine if the dimensions are used like a
        # mapping from grid coordinates to physical lat/lon
        for coord_name in self._find_aux_coord_vars(ds):
            coord_var = ds.variables[coord_name]
            # Skip label auxiliary coordinates
            if coord_var.dtype.char == 'S':
                continue
            for dimension in coord_var.dimensions:
                if dimension not in coord_axis_map:
                    coord_axis_map[dimension] = 'A'

        # If a dimension does not have a coordinate variable mark it as unknown
        # 'U'
        for dimension in ds.dimensions:
            if dimension not in coord_axis_map:
                coord_axis_map[dimension] = 'U'

        return coord_axis_map

    def _get_coord_vars(self, ds):
        coord_vars = []
        for name, var in ds.variables.items():
            if (name,) == var.dimensions:
                coord_vars.append(name)
        return coord_vars

    def _get_dimension_order(self, ds, name, coord_axis_map):
        '''
        Returns a list of strings corresponding to the named axis of the dimensions for a variable.

        Example::
            self._get_dimension_order(ds, 'temperature', coord_axis_map)
            --> ['T', 'Y', 'X']

        :param netCDF4.Dataset ds: An open netCDF dataset
        :param str name: Name of the variable
        :param dict coord_axis_map: A dictionary mapping each coordinate variable and dimension to a named axis

        :rtype: list
        :return: A list of strings corresponding to the named axis of the dimensions for a variable
        '''

        retval = []
        variable = ds.variables[name]
        for dim in variable.dimensions:
            retval.append(coord_axis_map[dim])
        return retval

    def _get_instance_dimensions(self, ds):
        '''
        Returns a list of dimensions marked as instance dimensions

        :param netCDF4.Dataset ds: An open netCDF dataset

        :rtype: list
        :returns: A list of variable dimensions
        '''
        ret_val = []
        for variable in ds.get_variables_by_attributes(cf_role=lambda x: isinstance(x, basestring)):
            if variable.ndim > 0:
                ret_val.append(variable.dimensions[0])
        return ret_val

    def _get_pretty_dimension_order(self, ds, name):
        '''
        Returns a comma seperated string of the dimensions for a specified
        variable

        :param netCDF4.Dataset ds: An open netCDF dataset
        :param str name: A string with a valid NetCDF variable name for the
                         dataset
        :rtype: str
        :return: A comma separated string of the variable's dimensions
        '''
        dim_names = []
        for dim in ds.variables[name].dimensions:
            dim_name = dim
            if ds.dimensions[dim].isunlimited():
                dim_name += ' (Unlimited)'
            dim_names.append(dim_name)
        return ', '.join(dim_names)

    def _is_station_var(self, var):
        """
        Returns True if the NetCDF variable is associated with a station, False
        otherwise.

        :param netCDF4.Variable var: a variable in an existing NetCDF dataset
        :rtype: bool
        :return: Status of whether variable appears to be associated with a
                 station
        """

        if getattr(var, 'standard_name', None) in ('platform_name', 'station_name', 'instrument_name'):
            return True
        return False

    def _split_standard_name(self, standard_name):
        '''
        Returns a tuple of the standard_name and standard_name modifier

        Nones are used to represent the absence of a modifier or standard_name

        :rtype: tuple
        :return: 2-tuple of standard_name and modifier as strings
        '''

        if isinstance(standard_name, basestring) and ' ' in standard_name:
            return standard_name.split(' ', 1)
        # if this isn't a string, then it doesn't make sense to split
        # -- treat value as standard name with no modifier
        else:
            return standard_name, None

    def check_appendix_a(self, ds):
        """
        Validates a CF dataset against the contents of its Appendix A table for
        attribute types and locations. Returns a list of results with the
        outcomes of the Appendix A validation results against the existing
        attributes in the docstring.

        :param netCDF4.Variable var: a variable in an existing NetCDF dataset
        :param netCDF4.Dataset ds: An open netCDF dataset
        :rtype: list
        :return: A list of results corresponding to the results returned
        """
        possible_global_atts = (set(ds.ncattrs()).
                                intersection(self.appendix_a.keys()))
        results = []
        for global_att_name in possible_global_atts:
            global_att = ds.getncattr(global_att_name)
            att_dict = self.appendix_a[global_att_name]
            att_loc = att_dict['attr_loc']
            if att_dict['cf_section'] is not None:
                subsection_test = '.'.join(att_dict['cf_section'].split('.')
                                        [:2])

                section_loc = self.section_titles.get(subsection_test,
                                        att_dict['cf_section'])
            else:
                section_loc = None
            test_ctx = TestCtx(BaseCheck.HIGH, section_loc)

            test_ctx.out_of += 1
            if 'G' not in att_loc:
                test_ctx.messages.append("Attribute {} should not be in global "
                                         " attributes. Valid location(s) are "
                                         "[{}]".format(global_att,
                                                        ', '.join(att_loc)))
            else:
                result = self._handle_dtype_check(global_att, global_att_name,
                                                  att_dict)
                if not result[0]:
                    test_ctx.messages.append(result[1])
                else:
                    test_ctx.score += 1
            results.append(test_ctx.to_result())

        noncoord_vars = set(ds.variables) - set(self.coord_data_vars)
        for var_set, coord_letter, var_type, in (
                                        (self.coord_data_vars, 'C',
                                         'coordinate'),
                                        (noncoord_vars, 'D', 'non-coordinate')):
            for var_name in var_set:
                var = ds.variables[var_name]
                possible_attrs = (set(var.ncattrs()).
                                  intersection(self.appendix_a.keys()))
                for att_name in possible_attrs:
                    att_dict = self.appendix_a[att_name]
                    if att_dict['cf_section'] is not None:
                        subsection_test = '.'.join(att_dict['cf_section'].split('.')
                                                [:2])

                        section_loc = self.section_titles.get(subsection_test,
                                                att_dict['cf_section'])
                    else:
                        section_loc = None
                    test_ctx = TestCtx(BaseCheck.HIGH, section_loc,
                                       variable=var_name)
                    att_loc = att_dict['attr_loc']
                    att = var.getncattr(att_name)
                    test_ctx.out_of += 1
                    if coord_letter not in att_loc:
                        test_ctx.messages.append("Attribute {} should not be in variable {} "
                                                "attributes for variable {}. Valid location(s) are "
                                                "[{}]".format(att_name,
                                                              var_type,
                                                              var_name,
                                                              ', '.join(att_loc)
                                                              ))
                    else:
                        result = self._handle_dtype_check(att, att_name,
                                                          att_dict, var)
                        if not result[0]:
                            test_ctx.messages.append(result[1])
                        else:
                            test_ctx.score += 1
                    results.append(test_ctx.to_result())

        return results

    def _handle_dtype_check(self, attribute, attr_name, attr_dict,
                            variable=None):
        """
        Helper function for Appendix A checks.

        :param attribute: The value of the attribute being checked
        :param str attr_name: The name of the attribute being processed
        :param dict attr_dict: The dict entry with type and attribute location
                               information corresponding to this attribute
        :rtype: tuple
        :return: A two-tuple that contains pass/fail status as a boolean and
                 a message string (or None if unset) as the second element.
        """
        attr_type = attr_dict['Type']
        if variable is None and 'G' not in attr_dict['attr_loc']:
            raise ValueError('Non-global attributes must be associated with a '
                             ' variable')
        attr_str = ('Global attribute {}'.format(attr_name)
                    if 'G' in attr_dict['attr_loc'] and variable is None
                    else "Attribute {} in variable {}".format(attr_name,
                                                              variable.name))
        if attr_type == 'S':
            if not isinstance(attribute, basestring):
                return (False,
                        "{} must be a string".format(attr_str))
        else:
            # if it's not a string, it should have a numpy dtype
            underlying_dtype = getattr(attribute, 'dtype', None)
            if underlying_dtype is None:
                return (False,
                        "{} must be a numeric type".format(attr_str))
            # both D and N should be some kind of numeric value
            is_numeric = np.issubdtype(underlying_dtype, np.number)
            if attr_type == 'N':
                if not is_numeric:
                    return (False,
                            "{} must be numeric".format(attr_str))
            elif attr_type == 'D':
                # TODO: handle edge case where variable is unset here
                var_dtype = getattr(variable, 'dtype', None)
                if not is_numeric or (underlying_dtype != var_dtype):
                    return (False,
                            "{} must be numeric and must match".format(attr_str))
            else:
                # If we reached here, we fell off with an unrecognized type
                return("{} has unrecognized type '{}'".format(attr_str,
                                                              attr_type))
        # pass if all other possible failure conditions have been evaluated
        return (True, None)

class CFNCCheck(BaseNCCheck, CFBaseCheck):
    """Inherits from both BaseNCCheck and CFBaseCheck to support
    checking netCDF datasets. Must inherit in this order, or certain
    attributes from BaseNCCheck (like supported_ds) will not be passed to
    CFNCCheck."""
    pass

appendix_a_base = {'Conventions': {'Type': 'S', 'attr_loc': {'G'}, 'cf_section': None},
                  '_FillValue': {'Type': 'D', 'attr_loc': {'D', 'C'}, 'cf_section': None},
                  'add_offset': {'Type': 'N', 'attr_loc': {'D'}, 'cf_section': '8.1'},
                  'ancillary_variables': {'Type': 'S', 'attr_loc': {'D'}, 'cf_section': '3.4'},
                  'axis': {'Type': 'S', 'attr_loc': {'C'}, 'cf_section': '4'},
                  'bounds': {'Type': 'S', 'attr_loc': {'C'}, 'cf_section': '7.1'},
                  'calendar': {'Type': 'S', 'attr_loc': {'C'}, 'cf_section': '4.4.1'},
                  'cell_measures': {'Type': 'S', 'attr_loc': {'D'}, 'cf_section': '7.2'},
                  'cell_methods': {'Type': 'S', 'attr_loc': {'D'}, 'cf_section': '7.3'},
                  # cf_role type is "C" in document, which does not correspond
                  # to types used, replaced with "S"
                  'cf_role': {'Type': 'S', 'attr_loc': {'C'}, 'cf_section': '9.5'},
                  'climatology': {'Type': 'S', 'attr_loc': {'C'}, 'cf_section': '7.4'},
                  # comment was removed in this implementation
                  'compress': {'Type': 'S', 'attr_loc': {'C'}, 'cf_section': '8.2'},
                  'coordinates': {'Type': 'S', 'attr_loc': {'D'}, 'cf_section': '5'},
                  # featureType type is "C" in document, which does not
                  # correspond to types used, replaced with "S"
                  'featureType': {'Type': 'S', 'attr_loc': {'G'}, 'cf_section': '9.4'},
                  'flag_masks': {'Type': 'D', 'attr_loc': {'D'}, 'cf_section': '3.5'},
                  'flag_meanings': {'Type': 'S', 'attr_loc': {'D'}, 'cf_section': '3.5'},
                  'flag_values': {'Type': 'D', 'attr_loc': {'D'}, 'cf_section': '3.5'},
                  'formula_terms': {'Type': 'S', 'attr_loc': {'C'}, 'cf_section': '4.3.2'},
                  'grid_mapping': {'Type': 'S', 'attr_loc': {'D'}, 'cf_section': '5.6'},
                  'history': {'Type': 'S', 'attr_loc': {'G'}, 'cf_section': None},
                  #'instance_dimension': {'Type': 'N', 'attr_loc': {'D'}, 'cf_section': '9.3'},
                  'institution': {'Type': 'S', 'attr_loc': {'G', 'D'}, 'cf_section': '2.6.2'},
                  'leap_month': {'Type': 'N', 'attr_loc': {'C'}, 'cf_section': '4.4.1'},
                  'leap_year': {'Type': 'N', 'attr_loc': {'C'}, 'cf_section': '4.4.1'},
                  'long_name': {'Type': 'S', 'attr_loc': {'D', 'C'}, 'cf_section': '3.2'},
                  'missing_value': {'Type': 'D', 'attr_loc': {'D', 'C'}, 'cf_section': '2.5.1'},
                  'month_lengths': {'Type': 'N', 'attr_loc': {'C'}, 'cf_section': '4.4.1'},
                  'positive': {'Type': 'S', 'attr_loc': {'C'}, 'cf_section': None},
                  'references': {'Type': 'S', 'attr_loc': {'G', 'D'}, 'cf_section': '2.6.2'},
                  #'sample_dimension': {'Type': 'N', 'attr_loc': {'D'}, 'cf_section': '9.3'},
                  'scale_factor': {'Type': 'N', 'attr_loc': {'D'}, 'cf_section': '8.1'},
                  'source': {'Type': 'S', 'attr_loc': {'G', 'D'}, 'cf_section': '2.6.2'},
                  'standard_error_multiplier': {'Type': 'N',
                                                'attr_loc': {'D'},
                                                'cf_section': None},
                  'standard_name': {'Type': 'S', 'attr_loc': {'D', 'C'}, 'cf_section': '3.3'},
                  'title': {'Type': 'S', 'attr_loc': {'G'}, 'cf_section': None},
                  'units': {'Type': 'S', 'attr_loc': {'D', 'C'}, 'cf_section': '3.1'},
                  'valid_max': {'Type': 'N', 'attr_loc': {'D', 'C'}, 'cf_section': None},
                  'valid_min': {'Type': 'N', 'attr_loc': {'D', 'C'}, 'cf_section': None},
                  'valid_range': {'Type': 'N', 'attr_loc': {'D', 'C'}, 'cf_section': None}}

class CF1_6Check(CFNCCheck):
    """CF-1.6-specific implementation of CFBaseCheck; supports checking
    netCDF datasets.
    These checks are translated documents:
        http://cf-pcmdi.llnl.gov/documents/cf-conventions/1.6/cf-conventions.html
        http://cf-pcmdi.llnl.gov/conformance/requirements-and-recommendations/1.6/"""

    register_checker    = True
    _cc_spec            = 'cf'
    _cc_spec_version    = '1.6'
    _cc_description     = 'Climate and Forecast Conventions (CF)'
    _cc_url             = 'http://cfconventions.org/cf-conventions/v1.6.0/cf-conventions.html'
    _cc_display_headers = {
        3: 'Errors',
        2: 'Warnings',
        1: 'Info'
    }
    appendix_a = appendix_a_base

    def __init__(self): # initialize with parent methods and data
        super(CF1_6Check, self).__init__()

        self.cell_methods = cell_methods16
        self.grid_mapping_dict = grid_mapping_dict16

    ###############################################################################
    # Chapter 2: NetCDF Files and Components
    ###############################################################################

    def check_data_types(self, ds):
        '''
        Checks the data type of all netCDF variables to ensure they are valid
        data types under CF.

        CF §2.2 The netCDF data types char, byte, short, int, float or real, and
        double are all acceptable

        :param netCDF4.Dataset ds: An open netCDF dataset
        :rtype: compliance_checker.base.Result
        '''
        fails = []
        total = len(ds.variables)

        for k, v in ds.variables.items():
            if (v.dtype.kind != 'S' and
                all(v.dtype.type != t for t in
                                    (np.character, np.dtype('|S1'),
                                     np.dtype('b'), np.dtype('i2'),
                                     np.dtype('i4'), np.float32, np.double))):
                fails.append('The variable {} failed because the datatype is {}'.format(k, v.datatype))
        return Result(BaseCheck.HIGH, (total - len(fails), total), self.section_titles["2.2"], msgs=fails)

    def check_child_attr_data_types(self, ds):
        """
        For any variables which contain any of the following attributes:
            - valid_min/valid_max
            - valid_range
            - scale_factor
            - add_offset
            - _FillValue
        the data type of the attribute must match the type of its parent variable as specified in the
        NetCDF User Guide (NUG) https://www.unidata.ucar.edu/software/netcdf/docs/attribute_conventions.html,
        referenced in the CF Conventions in Section 2.5.2
        (http://cfconventions.org/Data/cf-conventions/cf-conventions-1.7/cf-conventions.html#missing-data)

        :param netCDF4.Dataset ds: open netCDF dataset object
        :rtype: compliance_checker.base.Result
        """

        ctx = TestCtx(BaseCheck.MEDIUM, self.section_titles['2.5'])
        special_attrs = {
            "actual_range",
            "valid_min",
            "valid_max",
            "valid_range",
            "scale_factor",
            "add_offset",
            "_FillValue"
        }

        for var_name, var in ds.variables.items():
            for att in special_attrs.intersection(var.ncattrs()):
                val = var.getncattr(att)
                if isinstance(val, basestring):
                    type_match = var.dtype.kind == 'S'
                    val_type = type(val)
                else:
                    val_type = val.dtype.type
                    type_match = val_type == var.dtype.type

                ctx.assert_true(type_match,
                    "Attribute '{}' (type: {}) and parent variable '{}' (type: {}) "
                    "must have equivalent datatypes".format(att,
                                                            val_type,
                                                            var_name,
                                                            var.dtype.type)
                    )
        return ctx.to_result()

    def check_naming_conventions(self, ds):
        '''
        Checks the variable names to ensure they are valid CF variable names under CF.

        CF §2.3 Variable, dimension and attribute names should begin with a letter
        and be composed of letters, digits, and underscores.

        :param netCDF4.Dataset ds: An open netCDF dataset
        :rtype: compliance_checker.base.Result
        '''
        ret_val = []
        variable_naming  = TestCtx(BaseCheck.MEDIUM, self.section_titles['2.3'])
        dimension_naming = TestCtx(BaseCheck.MEDIUM, self.section_titles['2.3'])
        attribute_naming = TestCtx(BaseCheck.MEDIUM, self.section_titles['2.3'])

        ignore_attributes = [
            '_FillValue',
            'DODS',
            '_ChunkSizes',
            '_Coordinate',
            '_Unsigned'
        ]

        rname = regex.compile("^[A-Za-z][A-Za-z0-9_]*$")

        for name, variable in ds.variables.items():
            variable_naming.assert_true(rname.match(name) is not None,
                                        "variable {} should begin with a letter and be composed of "
                                        "letters, digits, and underscores".format(name))

            # Keep track of all the attributes, we'll need to check them
            for attr in variable.ncattrs():
                if attr in ignore_attributes:
                    continue
                # Special attributes made by THREDDS
                if attr.startswith('DODS'):
                    continue
                # Ignore model produced attributes
                if attr.startswith('_Coordinate'):
                    continue
                attribute_naming.assert_true(rname.match(attr) is not None,
                                             "attribute {}:{} should begin with a letter and be composed of "
                                             "letters, digits, and underscores".format(name, attr))

        ret_val.append(variable_naming.to_result())

        for dimension in ds.dimensions:
            dimension_naming.assert_true(rname.match(dimension) is not None,
                                         "dimension {} should begin with a latter and be composed of "
                                         "letters, digits, and underscores".format(dimension))
        ret_val.append(dimension_naming.to_result())

        for global_attr in ds.ncattrs():
            # Special attributes made by THREDDS
            if global_attr.startswith('DODS'):
                continue
            if global_attr.startswith('EXTRA_DIMENSION'):
                continue
            attribute_naming.assert_true(rname.match(global_attr) is not None,
                                         "global attribute {} should begin with a letter and be composed of "
                                         "letters, digits, and underscores".format(global_attr))
        ret_val.append(attribute_naming.to_result())

        return ret_val

    def check_names_unique(self, ds):
        '''
        Checks the variable names for uniqueness regardless of case.

        CF §2.3 names should not be distinguished purely by case, i.e., if case
        is disregarded, no two names should be the same.

        :param netCDF4.Dataset ds: An open netCDF dataset
        :rtype: compliance_checker.base.Result
        '''
        fails = []
        total = len(ds.variables)
        names = defaultdict(int)

        for k in ds.variables:
            names[k.lower()] += 1

        fails = ['Variables are not case sensitive. Duplicate variables named: %s' % k for k, v in names.items() if v > 1]
        return Result(BaseCheck.MEDIUM, (total - len(fails), total), self.section_titles['2.3'], msgs=fails)

    def check_dimension_names(self, ds):
        '''
        Checks variables contain no duplicate dimension names.

        CF §2.4 A variable may have any number of dimensions, including zero,
        and the dimensions must all have different names.

        :param netCDF4.Dataset ds: An open netCDF dataset
        :rtype: compliance_checker.base.Result
        '''
        fails = []
        total = len(ds.variables)

        for k, v in ds.variables.items():
            dims = defaultdict(int)
            for d in v.dimensions:
                dims[d] += 1

            for dimension, count in dims.items():
                if count > 1:
                    fails.append("%s has two or more dimensions named %s" % (k, dimension))

        return Result(BaseCheck.HIGH, (total - len(fails), total), self.section_titles['2.4'], msgs=fails)

    def check_dimension_order(self, ds):
        '''
        Checks each variable's dimension order to ensure that the order is
        consistent and in order under CF §2.4

        CF §2.4 If any or all of the dimensions of a variable have the
        interpretations of "date or time" (T), "height or depth" (Z),
        "latitude" (Y), or "longitude" (X) then we recommend, those dimensions
        to appear in the relative order T, then Z, then Y, then X in the CDL
        definition corresponding to the file. All other dimensions should,
        whenever possible, be placed to the left of the spatiotemporal
        dimensions.

        :param netCDF4.Dataset ds: An open netCDF dataset
        :rtype: compliance_checker.base.Result
        '''
        valid_dimension_order = TestCtx(BaseCheck.MEDIUM, self.section_titles['2.4'])
        # Build a map from coordinate variable to axis
        coord_axis_map = self._get_coord_axis_map(ds)

        # Check each variable's dimension order, excluding climatology and
        # bounds variables
        any_clim = cfutil.get_climatology_variable(ds)
        any_bounds = cfutil.get_cell_boundary_variables(ds)
        for name, variable in ds.variables.items():
            # Skip bounds/climatology variables, as they should implicitly
            # have the same order except for the bounds specific dimension.
            # This is tested later in the respective checks
            if name in any_bounds or name == any_clim:
                continue

            # Skip strings/labels
            if hasattr(variable.dtype, 'char') and variable.dtype.char == 'S':
                continue
            elif variable.dtype == str:
                continue

            if variable.dimensions:
                dimension_order = self._get_dimension_order(ds, name, coord_axis_map)
                valid_dimension_order.assert_true(self._dims_in_order(dimension_order),
                                                  "{}'s dimensions are not in the recommended order "
                                                  "T, Z, Y, X. They are {}"
                                                  "".format(name, self._get_pretty_dimension_order(ds, name)))
        return valid_dimension_order.to_result()

    def check_fill_value_outside_valid_range(self, ds):
        '''
        Checks each variable's _FillValue to ensure that it's in valid_range or
        between valid_min and valid_max according to CF §2.5.1

        CF §2.5.1 The _FillValue should be outside the range specified by
        valid_range (if used) for a variable.

        :param netCDF4.Dataset ds: An open netCDF dataset
        :rtype: list
        :return: List of Results
        '''
        valid_fill_range = TestCtx(BaseCheck.MEDIUM, self.section_titles['2.5'] )

        for name, variable in ds.variables.items():
            # If the variable doesn't have a defined _FillValue don't check it.

            if not hasattr(variable, '_FillValue'):
                continue

            fill_value = variable._FillValue

            attrs = variable.ncattrs()

            if 'valid_range' in attrs:
                if isinstance(variable.valid_range, basestring):
                    m = '§2.5.1 Fill Values should be outside the range specified by valid_range' # subsection message
                    valid_fill_range.assert_true(False, '{};\n\t{}:valid_range must be a numeric type not a string'.format(m, name))
                    continue
                rmin, rmax = variable.valid_range
                spec_by = 'valid_range'

            elif 'valid_min' in attrs and 'valid_max' in attrs:
                if isinstance(variable.valid_min, basestring):
                    valid_fill_range.assert_true(False, '{}:valid_min must be a numeric type not a string'.format(name))
                if isinstance(variable.valid_max, basestring):
                    valid_fill_range.assert_true(False, '{}:valid_max must be a numeric type not a string'.format(name))
                if isinstance(variable.valid_min, basestring) or \
                   isinstance(variable.valid_max, basestring):
                    continue
                rmin = variable.valid_min
                rmax = variable.valid_max
                spec_by = 'valid_min/valid_max'
            else:
                continue

            if np.isnan(fill_value):
                valid = True
            else:
                valid = (fill_value < rmin or fill_value > rmax)

            valid_fill_range.assert_true(valid,
                                         "{}:_FillValue ({}) should be outside the range specified by {} ({}, {})"
                                         "".format(name, fill_value, spec_by, rmin, rmax))

        return valid_fill_range.to_result()

    def check_convention_globals(self, ds):
        '''
        Check the common global attributes are strings if they exist.

        CF §2.6.2 title/history global attributes, must be strings. Do not need
        to exist.

        :param netCDF4.Dataset ds: An open netCDF dataset
        :rtype: list
        :return: List of Results
        '''
        attrs = ['title', 'history']

        valid_globals = TestCtx(BaseCheck.MEDIUM, self.section_titles['2.6'])

        for attr in attrs:
            dataset_attr = getattr(ds, attr, None)
            is_string = isinstance(dataset_attr, basestring)
            valid_globals.assert_true(is_string and len(dataset_attr),
                                      "§2.6.2 global attribute {} should exist and be a non-empty string" # subsection message
                                      "".format(attr))
        return valid_globals.to_result()

    def check_convention_possibly_var_attrs(self, ds):
        """
        Check variable and global attributes are strings for recommended attributes under CF §2.6.2

        CF §2.6.2 institution, source, references, and comment, either global
        or assigned to individual variables.  When an attribute appears both
        globally and as a variable attribute, the variable's version has
        precedence.  Must be strings.

        :param netCDF4.Dataset ds: An open netCDF dataset
        :rtype: list
        :return: List of Results
        """
        # The attrs are optional and only needs to be a string and non-empty if it
        # exists.
        attrs = ['institution', 'source', 'references', 'comment']

        valid_attributes = TestCtx(BaseCheck.MEDIUM, self.section_titles['2.6'])

        attr_bin = set()
        # If the attribute is defined for any variable, check it and mark in
        # the set that we've seen it at least once.
        for name, variable in ds.variables.items():
            for attribute in variable.ncattrs():
                varattr = getattr(variable, attribute)
                if attribute in attrs:
                    is_string = isinstance(varattr, basestring)
                    valid_attributes.assert_true(is_string and len(varattr) > 0,
                                                 "§2.6.2 {}:{} should be a non-empty string"
                                                 "".format(name, attribute))
                    attr_bin.add(attribute)

        # Check all the global attributes too and mark if we've seen them
        for attribute in ds.ncattrs():
            dsattr = getattr(ds, attribute)
            if attribute in attrs:
                is_string = isinstance(dsattr, basestring)
                valid_attributes.assert_true(is_string and len(dsattr) > 0,
                                             "§2.6.2 {} global attribute should be a non-empty string"
                                             "".format(attribute))
                attr_bin.add(attribute)
        return valid_attributes.to_result()

    ###############################################################################
    # Chapter 3: Description of the Data
    ###############################################################################

    def check_units(self, ds):
        '''
        Check the units attribute for all variables to ensure they are CF
        compliant under CF §3.1

        CF §3.1 The units attribute is required for all variables that represent dimensional quantities
        (except for boundary variables defined in Section 7.1, "Cell Boundaries" and climatology variables
        defined in Section 7.4, "Climatological Statistics").

        Units are not required for dimensionless quantities. A variable with no units attribute is assumed
        to be dimensionless. However, a units attribute specifying a dimensionless unit may optionally be
        included.

        - units required
        - type must be recognized by udunits
        - if standard name specified, must be consistent with standard name table, must also be consistent with a
          specified cell_methods attribute if present

        :param netCDF4.Dataset ds: An open netCDF dataset
        :rtype: list
        :return: List of results
        '''

        ret_val = []

        coordinate_variables = self._find_coord_vars(ds)
        auxiliary_coordinates = self._find_aux_coord_vars(ds)
        geophysical_variables = self._find_geophysical_vars(ds)
        unit_required_variables = coordinate_variables + auxiliary_coordinates + geophysical_variables

        for name in set(unit_required_variables):
            # For reduced horizontal grids, the compression index variable does
            # not require units.
            if cfutil.is_compression_coordinate(ds, name):
                continue

            variable = ds.variables[name]

            # Skip instance coordinate variables
            if getattr(variable, 'cf_role', None) is not None:
                continue

            # Skip labels
            if variable.dtype.char == 'S':
                continue

            standard_name = getattr(variable, 'standard_name', None)
            standard_name, standard_name_modifier = self._split_standard_name(standard_name)

            units = getattr(variable, 'units', None)

            valid_units = self._check_valid_cf_units(ds, name)
            ret_val.append(valid_units)

            units_attr_is_string = TestCtx(BaseCheck.MEDIUM, self.section_titles['3.1'])

            # side effects, but better than teasing out the individual result
            if units_attr_is_string.assert_true(
                isinstance(units, basestring),
                "units ({}) attribute of '{}' must be a string compatible with UDUNITS".format(units, variable.name)
            ):
                valid_udunits = self._check_valid_udunits(ds, name)
                ret_val.append(valid_udunits)
            ret_val.append(units_attr_is_string.to_result())

            if isinstance(standard_name, basestring):
                valid_standard_units = self._check_valid_standard_units(ds,
                                                                        name)
                ret_val.append(valid_standard_units)

        return ret_val

    def _check_valid_cf_units(self, ds, variable_name):
        '''
        Checks that the variable contains units attribute, the attribute is a
        string and the value is not deprecated by CF

        :param netCDF4.Dataset ds: An open netCDF dataset
        :param str variable_name: Name of the variable to be checked
        :rtype:
        :return: List of results
        '''

        # This list is straight from section 3
        deprecated = ['level', 'layer', 'sigma_level']
        variable = ds.variables[variable_name]

        units = getattr(variable, 'units', None)
        standard_name_full = getattr(variable, 'standard_name', None)
        standard_name, standard_name_modifier = self._split_standard_name(standard_name_full)
        std_name_units_dimensionless = cfutil.is_dimensionless_standard_name(self._std_names._root,
                                                               standard_name)
        # Is this even in the database? also, if there is no standard_name,
        # there's no way to know if it is dimensionless.
        should_be_dimensionless = (variable.dtype.char == 'S' or
                                   std_name_units_dimensionless or
                                   standard_name is None)

        # 1) Units must exist
        valid_units = TestCtx(BaseCheck.HIGH, self.section_titles['3.1'])
        valid_units.assert_true(should_be_dimensionless or units is not None,
                                'units attribute is required for {} when variable is not a dimensionless quantity'.format(variable_name))

        # Don't bother checking the rest
        if units is None and not should_be_dimensionless:
            return valid_units.to_result()
        # 2) units attribute must be a string
        valid_units.assert_true(should_be_dimensionless or isinstance(units, basestring),
                                'units attribute for {} needs to be a string'.format(variable_name))

        # 3) units are not deprecated
        valid_units.assert_true(units not in deprecated,
                                'units for {}, "{}" are deprecated by CF 1.6'.format(variable_name, units))

        return valid_units.to_result()

    def _check_valid_udunits(self, ds, variable_name):
        '''
        Checks that the variable's units are contained in UDUnits

        :param netCDF4.Dataset ds: An open netCDF dataset
        :param str variable_name: Name of the variable to be checked
        '''
        variable = ds.variables[variable_name]

        units = getattr(variable, 'units', None)
        standard_name = getattr(variable, 'standard_name', None)
        standard_name, standard_name_modifier = self._split_standard_name(standard_name)
        std_name_units_dimensionless = cfutil.is_dimensionless_standard_name(self._std_names._root,
                                                               standard_name)

        # If the variable is supposed to be dimensionless, it automatically passes
        should_be_dimensionless = (variable.dtype.char == 'S' or
                                   std_name_units_dimensionless)

        valid_udunits = TestCtx(BaseCheck.HIGH, self.section_titles["3.1"])
        are_udunits = (units is not None and util.units_known(units))
        valid_udunits.assert_true(should_be_dimensionless or are_udunits,
                                  'units for {}, "{}" are not recognized by UDUNITS'.format(variable_name, units))
        return valid_udunits.to_result()

    def _check_valid_standard_units(self, ds, variable_name):
        '''
        Checks that the variable's units are appropriate for the standard name
        according to the CF standard name table and coordinate sections in CF
        1.6

        :param netCDF4.Dataset ds: An open netCDF dataset
        :param str variable_name: Name of the variable to be checked
        '''
        variable = ds.variables[variable_name]
        units = getattr(variable, 'units', None)
        standard_name = getattr(variable, 'standard_name', None)

        valid_standard_units = TestCtx(BaseCheck.HIGH, self.section_titles["3.1"])

        # If the variable is supposed to be dimensionless, it automatically passes
        std_name_units_dimensionless = cfutil.is_dimensionless_standard_name(self._std_names._root,
                                                               standard_name)

        standard_name, standard_name_modifier = self._split_standard_name(standard_name)

        standard_entry = self._std_names.get(standard_name, None)
        if standard_entry is not None:
            canonical_units = standard_entry.canonical_units
        else:
            # Any unit comparisons with None returns False
            canonical_units = None

        # Other standard_name modifiers have the same units as the
        # unmodified standard name or are not checked for units.

        if standard_name_modifier == 'number_of_observations':
            canonical_units = '1'

        # This section represents the different cases where simple udunits
        # comparison isn't comprehensive enough to determine if the units are
        # appropriate under CF

        # UDUnits accepts "s" as a unit of time but it should be <unit> since <epoch>
        if standard_name == 'time':
            valid_standard_units.assert_true(util.units_convertible(units, 'seconds since 1970-01-01'),
                                             'time must be in a valid units format <unit> since <epoch> '
                                             'not {}'.format(units))

        # UDunits can't tell the difference between east and north facing coordinates
        elif standard_name == 'latitude':
            # degrees is allowed if using a transformed grid
            allowed_units = cfutil.VALID_LAT_UNITS | {'degrees'}
            valid_standard_units.assert_true(units.lower() in allowed_units,
                                             'variables defining latitude ("{}") must use degrees_north '
                                             'or degrees if defining a transformed grid. Currently '
                                             '{}'.format(variable_name, units))
        # UDunits can't tell the difference between east and north facing coordinates
        elif standard_name == 'longitude':
            # degrees is allowed if using a transformed grid
            allowed_units = cfutil.VALID_LON_UNITS | {'degrees'}
            valid_standard_units.assert_true(units.lower() in allowed_units,
                                             'variables defining longitude ("{}") must use degrees_east '
                                             'or degrees if defining a transformed grid. Currently '
                                             '{}'.format(variable_name, units))
        # Standard Name table agrees the unit should be dimensionless
        elif std_name_units_dimensionless:
            valid_standard_units.assert_true(True, '')

        elif canonical_units is not None:
            valid_standard_units.assert_true(util.units_convertible(canonical_units, units),
                                             'units for variable {} must be convertible to {} '
                                             'currently they are {}'.format(variable_name, canonical_units, units))

        return valid_standard_units.to_result()

    def check_standard_name(self, ds):
        '''
        Check a variables's standard_name attribute to ensure that it meets CF
        compliance.

        CF §3.3 A standard name is associated with a variable via the attribute
        standard_name which takes a string value comprised of a standard name
        optionally followed by one or more blanks and a standard name modifier

        :param netCDF4.Dataset ds: An open netCDF dataset
        :rtype: list
        :return: List of results
        '''
        ret_val = []

        coord_vars = self._find_coord_vars(ds)
        aux_coord_vars = self._find_aux_coord_vars(ds)
        axis_vars = cfutil.get_axis_variables(ds)
        flag_vars = cfutil.get_flag_variables(ds)
        geophysical_vars = self._find_geophysical_vars(ds)

        variables_requiring_standard_names = coord_vars + aux_coord_vars + axis_vars + flag_vars + geophysical_vars
        for name in set(variables_requiring_standard_names):
            # Compression indices used in reduced horizontal grids or
            # compression schemes do not require attributes other than compress
            if cfutil.is_compression_coordinate(ds, name):
                continue

            ncvar = ds.variables[name]

            # §9 doesn't explicitly allow instance variables as coordinates but
            # it's loosely implied. Just in case, skip it.
            if hasattr(ncvar, 'cf_role'):
                continue

            # Unfortunately, §6.1 allows for string types to be listed as
            # coordinates.
            if ncvar.dtype.char == 'S':
                continue

            standard_name = getattr(ncvar, 'standard_name', None)
            standard_name, standard_name_modifier = self._split_standard_name(standard_name)
            long_name = getattr(ncvar, 'long_name', None)
            long_or_std_name = TestCtx(BaseCheck.HIGH, self.section_titles['3.3'])
            if long_name is not None:
                long_name_present = True
                long_or_std_name.assert_true(isinstance(long_name, basestring),
                                             "Attribute long_name for variable {} must be a string".format(name))
            else:
                long_name_present = False
            # §1.3 The long_name and standard_name attributes are used to
            # describe the content of each variable. For backwards
            # compatibility with COARDS neither is required, but use of at
            # least one of them is strongly recommended.

            # If standard_name is not defined but long_name is, don't continue
            # the check for this variable
            if standard_name is not None:
                standard_name_present = True
                valid_std_name = TestCtx(BaseCheck.HIGH, self.section_titles['3.3'])
                valid_std_name.assert_true(isinstance(standard_name, basestring),
                                        "Attribute standard_name for variable {} must be a string".format(name))
                if isinstance(standard_name, basestring):
                    valid_std_name.assert_true(standard_name in self._std_names,
                                            "standard_name {} is not defined in Standard Name Table v{}".format(
                                                standard_name or 'undefined',
                                                self._std_names._version))

                ret_val.append(valid_std_name.to_result())

                # 2) optional - if modifiers, should be in table
                if standard_name_modifier is not None:
                    valid_modifier = TestCtx(BaseCheck.HIGH, self.section_titles["3.3"])
                    allowed = ['detection_minimum',
                            'number_of_observations',
                            'standard_error',
                            'status_flag']
                    valid_modifier.assert_true(standard_name_modifier in allowed,
                                            "standard_name modifier {} for variable {} is not a valid modifier "
                                            "according to appendix C".format(standard_name_modifier, name))

                    ret_val.append(valid_modifier.to_result())
            else:
                standard_name_present = False

            long_or_std_name.assert_true(long_name_present or
                                            standard_name_present,
                                            "Attribute long_name or/and standard_name is highly recommended for variable {}".format(name))
            ret_val.append(long_or_std_name.to_result())
        return ret_val

    def check_ancillary_variables(self, ds):
        '''
        Checks the ancillary_variable attribute for all variables to ensure
        they are CF compliant.

        CF §3.4 It is a string attribute whose value is a blank separated list
        of variable names.  The nature of the relationship between variables
        associated via ancillary_variables must be determined by other
        attributes. The variables listed by the ancillary_variables attribute
        will often have the standard name of the variable which points to them
        including a modifier (Appendix C, Standard Name Modifiers) to indicate
        the relationship.

        :param netCDF4.Dataset ds: An open netCDF dataset
        :rtype: list
        :return: List of results
        '''
        ret_val = []

        for ncvar in ds.get_variables_by_attributes(ancillary_variables=lambda x: x is not None):
            name = ncvar.name
            valid_ancillary = TestCtx(BaseCheck.HIGH, self.section_titles["3.4"])
            ancillary_variables = ncvar.ancillary_variables

            valid_ancillary.assert_true(isinstance(ancillary_variables, basestring),
                                        "ancillary_variables attribute defined by {} "
                                        "should be string".format(name))

            # Can't perform the second check if it's not a string
            if not isinstance(ancillary_variables, basestring):
                ret_val.append(valid_ancillary.to_result())
                continue

            for ancillary_variable in ancillary_variables.split():
                valid_ancillary.assert_true(ancillary_variable in ds.variables,
                                            "{} is not a variable in this dataset".format(ancillary_variable))

            ret_val.append(valid_ancillary.to_result())

        return ret_val

    def check_flags(self, ds):
        '''
        Check the flag_values, flag_masks and flag_meanings attributes for
        variables to ensure they are CF compliant.

        CF §3.5 The attributes flag_values, flag_masks and flag_meanings are
        intended to make variables that contain flag values self describing.
        Status codes and Boolean (binary) condition flags may be expressed with
        different combinations of flag_values and flag_masks attribute
        definitions.

        The flag_values and flag_meanings attributes describe a status flag
        consisting of mutually exclusive coded values.

        The flag_meanings attribute is a string whose value is a blank
        separated list of descriptive words or phrases, one for each flag
        value. Each word or phrase should consist of characters from the
        alphanumeric set and the following five: '_', '-', '.', '+', '@'.

        The flag_masks and flag_meanings attributes describe a number of
        independent Boolean conditions using bit field notation by setting
        unique bits in each flag_masks value.

        The flag_masks, flag_values and flag_meanings attributes, used
        together, describe a blend of independent Boolean conditions and
        enumerated status codes. A flagged condition is identified by a bitwise
        AND of the variable value and each flag_masks value; a result that
        matches the flag_values value indicates a true condition.

        :param netCDF4.Dataset ds: An open netCDF dataset
        :rtype: list
        :return: List of results
        '''
        ret_val = []

        for name in cfutil.get_flag_variables(ds):
            variable = ds.variables[name]
            flag_values = getattr(variable, "flag_values", None)
            flag_masks = getattr(variable, "flag_masks", None)

            valid_flags_var = TestCtx(BaseCheck.HIGH, self.section_titles['3.5'])
            # Check that the variable defines mask or values
            valid_flags_var.assert_true(flag_values is not None or flag_masks is not None,
                                        "{} does not define either flag_masks or flag_values".format(name))
            ret_val.append(valid_flags_var.to_result())

            valid_meanings = self._check_flag_meanings(ds, name)
            ret_val.append(valid_meanings)

            # check flag_values
            if flag_values is not None:
                valid_values = self._check_flag_values(ds, name)
                ret_val.append(valid_values)

            # check flag_masks
            if flag_masks is not None:
                valid_masks = self._check_flag_masks(ds, name)
                ret_val.append(valid_masks)

            if flag_values is not None and flag_masks is not None:
                allv = list(map(lambda a, b: a & b == a, list(zip(flag_values, flag_masks))))

                allvr = Result(BaseCheck.MEDIUM, all(allv), self.section_titles['3.5'])
                if not allvr.value:
                    allvr.msgs = ["flag masks and flag values for '{}' combined don't equal flag value".format(name)]

                ret_val.append(allvr)

        return ret_val

    def _check_flag_values(self, ds, name):
        '''
        Checks a variable's flag_values attribute for compliance under CF

        - flag_values exists as an array
        - unique elements in flag_values
        - flag_values si the same dtype as the variable
        - flag_values is the same length as flag_meanings

        :param netCDF4.Dataset ds: An open netCDF dataset
        :param str name: Name of variable to check
        :rtype: compliance_checker.base.Result
        '''
        variable = ds.variables[name]

        flag_values = variable.flag_values
        flag_meanings = getattr(variable, 'flag_meanings', None)
        valid_values = TestCtx(BaseCheck.HIGH, self.section_titles['3.5'])

        # flag_values must be a list of values, not a string or anything else
        valid_values.assert_true(isinstance(flag_values, np.ndarray),
                                 "{}'s flag_values must be an array of values not {}".format(name, type(flag_values)))

        # We can't perform any more checks
        if not isinstance(flag_values, np.ndarray):
            return valid_values.to_result()

        # the flag values must be independent, no repeating values
        flag_set = set(flag_values)
        valid_values.assert_true(len(flag_set) == len(flag_values),
                                 "{}'s flag_values must be independent and can not be repeated".format(name))

        # the data type for flag_values should be the same as the variable
        valid_values.assert_true(variable.dtype.type == flag_values.dtype.type,
                                 "flag_values ({}) must be the same data type as {} ({})"
                                 "".format(flag_values.dtype.type, name, variable.dtype.type))

        if isinstance(flag_meanings, basestring):
            flag_meanings = flag_meanings.split()
            valid_values.assert_true(len(flag_meanings) == len(flag_values),
                                     "{}'s flag_meanings and flag_values should have the same number ".format(name)+\
                                     "of elements.")

        return valid_values.to_result()

    def _check_flag_masks(self, ds, name):
        '''
        Check a variable's flag_masks attribute for compliance under CF

        - flag_masks exists as an array
        - flag_masks is the same dtype as the variable
        - variable's dtype can support bit-field
        - flag_masks is the same length as flag_meanings

        :param netCDF4.Dataset ds: An open netCDF dataset
        :param str name: Variable name
        :rtype: compliance_checker.base.Result
        '''
        variable = ds.variables[name]

        flag_masks = variable.flag_masks
        flag_meanings = getattr(ds, 'flag_meanings', None)

        valid_masks = TestCtx(BaseCheck.HIGH, self.section_titles['3.5'])

        valid_masks.assert_true(isinstance(flag_masks, np.ndarray),
                                "{}'s flag_masks must be an array of values not {}".format(name, type(flag_masks)))

        if not isinstance(flag_masks, np.ndarray):
            return valid_masks.to_result()

        valid_masks.assert_true(variable.dtype.type == flag_masks.dtype.type,
                                "flag_masks ({}) mustbe the same data type as {} ({})"
                                "".format(flag_masks.dtype.type, name, variable.dtype.type))

        type_ok = (np.issubdtype(variable.dtype, np.integer) or
                   np.issubdtype(variable.dtype, 'S') or
                   np.issubdtype(variable.dtype, 'b'))

        valid_masks.assert_true(type_ok, "{}'s data type must be capable of bit-field expression".format(name))

        if isinstance(flag_meanings, basestring):
            flag_meanings = flag_meanings.split()
            valid_masks.assert_true(len(flag_meanings) == len(flag_masks),
                                    "{} flag_meanings and flag_masks should have the same number ".format(name)+\
                                    "of elements.")

        return valid_masks.to_result()

    def _check_flag_meanings(self, ds, name):
        '''
        Check a variable's flag_meanings attribute for compliance under CF

        - flag_meanings exists
        - flag_meanings is a string
        - flag_meanings elements are valid strings

        :param netCDF4.Dataset ds: An open netCDF dataset
        :param str name: Variable name
        :rtype: compliance_checker.base.Result
        '''
        variable = ds.variables[name]
        flag_meanings = getattr(variable, 'flag_meanings', None)
        valid_meanings = TestCtx(BaseCheck.HIGH, self.section_titles['3.5'])

        valid_meanings.assert_true(flag_meanings is not None,
                                   "{}'s flag_meanings attribute is required for flag variables".format(name))

        valid_meanings.assert_true(isinstance(flag_meanings, basestring),
                                   "{}'s flag_meanings attribute must be a string".format(name))

        # We can't perform any additional checks if it's not a string
        if not isinstance(flag_meanings, basestring):
            return valid_meanings.to_result()

        valid_meanings.assert_true(len(flag_meanings) > 0,
                                   "{}'s flag_meanings can't be empty".format(name))

        flag_regx = regex.compile(r"^[0-9A-Za-z_\-.+@]+$")
        meanings = flag_meanings.split()
        for meaning in meanings:
            if flag_regx.match(meaning) is None:
                valid_meanings.assert_true(False,
                                           "{}'s flag_meanings attribute defined an illegal flag meaning ".format(name)+\
                                           "{}".format(meaning))
        return valid_meanings.to_result()

    ###############################################################################
    # Chapter 4: Coordinate Types
    ###############################################################################

    def check_coordinate_types(self, ds):
        '''
        Check the axis attribute of coordinate variables

        CF §4 The attribute axis may be attached to a coordinate variable and
        given one of the values X, Y, Z or T which stand for a longitude,
        latitude, vertical, or time axis respectively. Alternatively the
        standard_name attribute may be used for direct identification.

        :param netCDF4.Dataset ds: An open netCDF dataset
        :rtype: list
        :return: List of results
        '''
        ret_val = []

        for variable in ds.get_variables_by_attributes(axis=lambda x: x is not None):
            name = variable.name
            # Coordinate compressions should not be checked as a valid
            # coordinate, which they are not. They are a mechanism to project
            # an array of indices onto a 2-d grid containing valid coordinates.
            if cfutil.is_compression_coordinate(ds, name):
                continue

            variable = ds.variables[name]
            # Even though it's not allowed in CF 1.6, it is allowed in CF 1.7
            # and we see people do it, often.
            if hasattr(variable, 'cf_role'):
                continue

            # §6.1 allows for labels to be referenced as auxiliary coordinate
            # variables, which should not be checked like the rest of the
            # coordinates.
            if variable.dtype.char == 'S':
                continue

            axis = getattr(variable, 'axis', None)

            if axis is not None:
                valid_axis = self._check_axis(ds, name)
                ret_val.append(valid_axis)

        return ret_val

    def _check_axis(self, ds, name):
        '''
        Checks that the axis attribute is a string and an allowed value, namely
        one of 'T', 'X', 'Y', or 'Z'.

        :param netCDF4.Dataset ds: An open netCDF dataset
        :param str name: Name of the variable
        :rtype: compliance_checker.base.Result
        '''
        allowed_axis = ['T', 'X', 'Y', 'Z']
        variable = ds.variables[name]
        axis = variable.axis

        valid_axis = TestCtx(BaseCheck.HIGH, self.section_titles['4'])
        axis_is_string = isinstance(axis, basestring),
        valid_axis.assert_true(axis_is_string and len(axis) > 0,
                               "{}'s axis attribute must be a non-empty string".format(name))

        # If axis isn't a string we can't continue any checks
        if not axis_is_string or len(axis) == 0:
            return valid_axis.to_result()

        valid_axis.assert_true(axis in allowed_axis,
                               "{}'s axis attribute must be T, X, Y, or Z, ".format(name)+\
                               "currently {}".format(axis))

        return valid_axis.to_result()

    def check_latitude(self, ds):
        '''
        Check variable(s) that define latitude and are defined correctly according to CF.

        CF §4.1 Variables representing latitude must always explicitly include
        the units attribute; there is no default value.  The recommended unit
        of latitude is degrees_north. Also acceptable are degree_north,
        degree_N, degrees_N, degreeN, and degreesN.

        Optionally, the latitude type may be indicated additionally by
        providing the standard_name attribute with the value latitude, and/or
        the axis attribute with the value Y.

        - Four checks per latitude variable
        - (H) latitude has units attribute
        - (M) latitude has an allowed units attribute
        - (L) latitude uses degrees_north (if not in rotated pole)
        - (M) latitude defines either standard_name or axis

        :param netCDF4.Dataset ds: An open netCDF dataset
        :rtype: list
        :return: List of results
        '''
        ret_val = []

        allowed_lat_units = [
            'degrees_north',
            'degree_north',
            'degree_n',
            'degrees_n',
            'degreen',
            'degreesn'
        ]

        # Determine the grid mappings in this dataset
        grid_mapping = []
        grid_mapping_variables = cfutil.get_grid_mapping_variables(ds)
        for name in grid_mapping_variables:
            variable = ds.variables[name]
            grid_mapping_name = getattr(variable, 'grid_mapping_name', None)
            if grid_mapping_name:
                grid_mapping.append(grid_mapping_name)

        latitude_variables = cfutil.get_latitude_variables(ds)
        for latitude in latitude_variables:
            variable = ds.variables[latitude]
            units = getattr(variable, 'units', None)
            units_is_string = isinstance(units, basestring)
            standard_name = getattr(variable, 'standard_name', None)
            axis = getattr(variable, 'axis', None)

            # Check that latitude defines units
            valid_latitude = TestCtx(BaseCheck.HIGH, self.section_titles['4.1'])
            valid_latitude.assert_true(units is not None,
                                       "latitude variable '{}' must define units".format(latitude))
            ret_val.append(valid_latitude.to_result())

            # Check that latitude uses allowed units
            allowed_units = TestCtx(BaseCheck.MEDIUM, self.section_titles['4.1'])
            if standard_name == 'grid_latitude':
                e_n_units = cfutil.VALID_LAT_UNITS | cfutil.VALID_LON_UNITS
                # check that the units aren't in east and north degrees units,
                # but are convertible to angular units
                allowed_units.assert_true(units not in e_n_units and
                                          Unit(units) == Unit('degree'),
                                          "Grid latitude variable '{}' should use degree equivalent units without east or north components. "
                                          "Current units are {}".format(latitude, units))
            else:
                allowed_units.assert_true(units_is_string and units.lower() in allowed_lat_units,
                                          "latitude variable '{}' should define valid units for latitude"
                                          "".format(latitude))
            ret_val.append(allowed_units.to_result())

            # Check that latitude uses degrees_north
            if standard_name == 'latitude' and units != 'degrees_north':
                # This is only a recommendation and we won't penalize but we
                # will include a recommended action.
                msg = ("CF recommends latitude variable '{}' to use units degrees_north"
                       "".format(latitude))
                recommended_units = Result(BaseCheck.LOW, (1, 1), self.section_titles['4.1'], [msg])
                ret_val.append(recommended_units)

            y_variables = ds.get_variables_by_attributes(axis='Y')
            # Check that latitude defines either standard_name or axis
            definition = TestCtx(BaseCheck.MEDIUM, self.section_titles['4.1'])
            definition.assert_true(standard_name == 'latitude' or axis == 'Y' or y_variables != [],
                                   "latitude variable '{}' should define standard_name='latitude' or axis='Y'"
                                   "".format(latitude))
            ret_val.append(definition.to_result())

        return ret_val

    def check_longitude(self, ds):
        '''
        Check variable(s) that define longitude and are defined correctly according to CF.

        CF §4.2 Variables representing longitude must always explicitly include
        the units attribute; there is no default value.  The recommended unit
        of longitude is degrees_east. Also acceptable are degree_east,
        degree_E, degrees_E, degreeE, and degreesE.

        Optionally, the longitude type may be indicated additionally by
        providing the standard_name attribute with the value longitude, and/or
        the axis attribute with the value X.

        - Four checks per longitude variable
        - (H) longitude has units attribute
        - (M) longitude has an allowed units attribute
        - (L) longitude uses degrees_east (if not in rotated pole)
        - (M) longitude defines either standard_name or axis

        :param netCDF4.Dataset ds: An open netCDF dataset
        :rtype: list
        :return: List of results
        '''

        # TODO we already have a check_latitude... I'm sure we can make DRYer

        ret_val = []
        allowed_lon_units = [
            'degrees_east',
            'degree_east',
            'degree_e',
            'degrees_e',
            'degreee',
            'degreese'
        ]

        # Determine the grid mappings in this dataset
        grid_mapping = []
        grid_mapping_variables = cfutil.get_grid_mapping_variables(ds)
        for name in grid_mapping_variables:
            variable = ds.variables[name]
            grid_mapping_name = getattr(variable, 'grid_mapping_name', None)
            if grid_mapping_name:
                grid_mapping.append(grid_mapping_name)

        longitude_variables = cfutil.get_longitude_variables(ds)
        for longitude in longitude_variables:
            variable = ds.variables[longitude]
            units = getattr(variable, 'units', None)
            units_is_string = isinstance(units, basestring)
            standard_name = getattr(variable, 'standard_name', None)
            axis = getattr(variable, 'axis', None)

            # NOTE see docstring--should below be 4.1 or 4.2?
            # Check that longitude defines units
            valid_longitude = TestCtx(BaseCheck.HIGH, self.section_titles['4.2'])
            valid_longitude.assert_true(units is not None,
                                        "longitude variable '{}' must define units".format(longitude))
            ret_val.append(valid_longitude.to_result())

            # Check that longitude uses allowed units
            allowed_units = TestCtx(BaseCheck.MEDIUM, self.section_titles['4.2'])
            if standard_name == 'grid_longitude':
                e_n_units = cfutil.VALID_LAT_UNITS | cfutil.VALID_LON_UNITS
                # check that the units aren't in east and north degrees units,
                # but are convertible to angular units
                allowed_units.assert_true(units not in e_n_units and
                                          Unit(units) == Unit('degree'),
                                          "Grid longitude variable '{}' should use degree equivalent units without east or north components. "
                                          "Current units are {}".format(longitude, units))
            else:
                allowed_units.assert_true(units_is_string and units.lower() in allowed_lon_units,
                                          "longitude variable '{}' should define valid units for longitude"
                                          "".format(longitude))
            ret_val.append(allowed_units.to_result())

            # Check that longitude uses degrees_east
            if standard_name == 'longitude' and units != 'degrees_east':
                # This is only a recommendation and we won't penalize but we
                # will include a recommended action.
                msg = ("CF recommends longitude variable '{}' to use units degrees_east"
                       "".format(longitude))
                recommended_units = Result(BaseCheck.LOW,
                                           (1, 1),
                                           self.section_titles['4.2'], [msg])
                ret_val.append(recommended_units)

            x_variables = ds.get_variables_by_attributes(axis='X')
            # Check that longitude defines either standard_name or axis
            definition = TestCtx(BaseCheck.MEDIUM, self.section_titles['4.2'])
            definition.assert_true(standard_name == 'longitude' or axis == 'X' or x_variables != [],
                                   "longitude variable '{}' should define standard_name='longitude' or axis='X'"
                                   "".format(longitude))
            ret_val.append(definition.to_result())

        return ret_val

    def check_dimensional_vertical_coordinate(self, ds, dimless_vertical_coordinates=dimless_vertical_coordinates_1_6):
        '''
        Check units for variables defining vertical position are valid under
        CF.

        CF §4.3.1 The units attribute for dimensional coordinates will be a string
        formatted as per the udunits.dat file.

        The acceptable units for vertical (depth or height) coordinate variables
        are:
        - units of pressure as listed in the file udunits.dat. For vertical axes
          the most commonly used of these include include bar, millibar,
          decibar, atmosphere (atm), pascal (Pa), and hPa.
        - units of length as listed in the file udunits.dat. For vertical axes
          the most commonly used of these include meter (metre, m), and
          kilometer (km).
        - other units listed in the file udunits.dat that may under certain
          circumstances reference vertical position such as units of density or
          temperature.

        Plural forms are also acceptable.

        :param netCDF4.Dataset ds: An open netCDF dataset
        :rtype: list
        :return: List of results
        '''
        ret_val = []
        z_variables = cfutil.get_z_variables(ds)
        #dimless_standard_names = [name for name, regx in dimless_vertical_coordinates]
        for name in z_variables:
            variable = ds.variables[name]
            standard_name = getattr(variable, 'standard_name', None)
            units = getattr(variable, 'units', None)
            positive = getattr(variable, 'positive', None)
            # Skip the variable if it's dimensionless
            if (hasattr(variable, 'formula_terms') or
                standard_name in dimless_vertical_coordinates):
                continue

            valid_vertical_coord = TestCtx(BaseCheck.HIGH, self.section_titles["4.3"])
            valid_vertical_coord.assert_true(isinstance(units, basestring) and units,
                                             "§4.3.1 {}'s units must be defined for vertical coordinates, "
                                             "there is no default".format(name))

            if not util.units_convertible('bar', units):
                valid_vertical_coord.assert_true(positive in ('up', 'down'),
                                                 "{}: vertical coordinates not defining pressure must include "
                                                 "a positive attribute that is either 'up' or 'down'".format(name))

            # _check_valid_standard_units, part of the Chapter 3 checks,
            # already verifies that this coordinate has valid units

            ret_val.append(valid_vertical_coord.to_result())

        return ret_val

    def _check_dimensionless_vertical_coordinate_1_6(self, ds, vname, deprecated_units, ret_val, dim_vert_coords_dict):
        """
        Check that a dimensionless vertical coordinate variable is valid under
        CF-1.6.

        :param netCDF4.Dataset ds: open netCDF4 dataset
        :param str name: variable name
        :param list ret_val: array to append Results to
        :rtype None
        """
        variable = ds.variables[vname]
        standard_name = getattr(variable, 'standard_name', None)
        units = getattr(variable, 'units', None)
        formula_terms = getattr(variable, 'formula_terms', None)
        # Skip the variable if it's dimensional
        if (formula_terms is None and
            standard_name not in dim_vert_coords_dict):
            return

        is_not_deprecated = TestCtx(BaseCheck.LOW, self.section_titles["4.3"])

        is_not_deprecated.assert_true(units not in deprecated_units,
                                      "§4.3.2: units are deprecated by CF in variable {}: {}"
                                      "".format(vname, units))

        # check the vertical coordinates
        ret_val.append(is_not_deprecated.to_result())
        ret_val.append(self._check_formula_terms(ds, vname, dim_vert_coords_dict))

    def check_dimensionless_vertical_coordinates(self, ds):
        '''
        Check the validity of dimensionless coordinates under CF

        CF §4.3.2 The units attribute is not required for dimensionless
        coordinates.

        The standard_name attribute associates a coordinate with its definition
        from Appendix D, Dimensionless Vertical Coordinates. The definition
        provides a mapping between the dimensionless coordinate values and
        dimensional values that can positively and uniquely indicate the
        location of the data.

        A new attribute, formula_terms, is used to associate terms in the
        definitions with variables in a netCDF file.  To maintain backwards
        compatibility with COARDS the use of these attributes is not required,
        but is strongly recommended.

        :param netCDF4.Dataset ds: An open netCDF dataset
        :rtype: list
        :return: List of results
        '''
        ret_val = []

        z_variables = cfutil.get_z_variables(ds)
        deprecated_units = [
            'level',
            'layer',
            'sigma_level'
        ]

        ret_val.extend(self._check_dimensionless_vertical_coordinates(
            ds,
            deprecated_units,
            self._check_dimensionless_vertical_coordinate_1_6,
            dimless_vertical_coordinates_1_6)
        )

        return ret_val

    def check_time_coordinate(self, ds):
        '''
        Check variables defining time are valid under CF

        CF §4.4 Variables representing time must always explicitly include the
        units attribute; there is no default value.

        The units attribute takes a string value formatted as per the
        recommendations in the Udunits package.

        The acceptable units for time are listed in the udunits.dat file. The
        most commonly used of these strings (and their abbreviations) includes
        day (d), hour (hr, h), minute (min) and second (sec, s). Plural forms
        are also acceptable. The reference time string (appearing after the
        identifier since) may include date alone; date and time; or date, time,
        and time zone. The reference time is required. A reference time in year
        0 has a special meaning (see Section 7.4, "Climatological Statistics").

        Recommend that the unit year be used with caution. It is not a calendar
        year.  For similar reasons the unit month should also be used with
        caution.

        A time coordinate is identifiable from its units string alone.
        Optionally, the time coordinate may be indicated additionally by
        providing the standard_name attribute with an appropriate value, and/or
        the axis attribute with the value T.

        :param netCDF4.Dataset ds: An open netCDF dataset
        :rtype: list
        :return: List of results
        '''

        ret_val = []
        for name in cfutil.get_time_variables(ds):
            variable = ds.variables[name]
            # Has units
            has_units = hasattr(variable, 'units')
            if not has_units:
                result = Result(BaseCheck.HIGH,
                                False,
                                self.section_titles['4.4'],
                                ['%s does not have units' % name])
                ret_val.append(result)
                continue
            # Correct and identifiable units
            result = Result(BaseCheck.HIGH,
                            True,
                            self.section_titles['4.4'])
            ret_val.append(result)
            correct_units = util.units_temporal(variable.units)
            reasoning = None
            if not correct_units:
                reasoning = ['%s does not have correct time units' % name]
            result = Result(BaseCheck.HIGH,
                            correct_units,
                            self.section_titles['4.4'],
                            reasoning)
            ret_val.append(result)

        return ret_val

    def check_calendar(self, ds):
        '''
        Check the calendar attribute for variables defining time and ensure it
        is a valid calendar prescribed by CF.

        CF §4.4.1 In order to calculate a new date and time given a base date, base
        time and a time increment one must know what calendar to use.

        The values currently defined for calendar are:
        - gregorian or standard
        - proleptic_gregorian
        - noleap or 365_day
        - all_leap or 366_day
        - 360_day
        - julian
        - none

        The calendar attribute may be set to none in climate experiments that
        simulate a fixed time of year.
        The time of year is indicated by the date in the reference time of the
        units attribute.

        If none of the calendars defined above applies, a non-standard calendar
        can be defined. The lengths of each month are explicitly defined with
        the month_lengths attribute of the time axis.

        If leap years are included, then two other attributes of the time axis
        should also be defined:

        leap_year, leap_month

        The calendar attribute is not required when a non-standard calendar is
        being used. It is sufficient to define the calendar using the
        month_lengths attribute, along with leap_year, and leap_month as
        appropriate. However, the calendar attribute is allowed to take
        non-standard values and in that case defining the non-standard calendar
        using the appropriate attributes is required.

        :param netCDF4.Dataset ds: An open netCDF dataset
        :rtype: list
        :return: List of results
        '''
        valid_calendars = [
            'gregorian',
            'standard',
            'proleptic_gregorian',
            'noleap',
            '365_day',
            'all_leap',
            '366_day',
            '360_day',
            'julian',
            'none'
        ]

        ret_val = []

        # if has a calendar, check that it is within the valid values
        # otherwise no calendar is valid
        for time_var in ds.get_variables_by_attributes(calendar=lambda c: c is not None):
            reasoning = None
            valid_calendar = time_var.calendar in valid_calendars

            if not valid_calendar:
                reasoning = ["§4.4.1 Variable %s should have a valid calendar: '%s' is not a valid calendar" % (time_var.name, time_var.calendar)]

            # passes if the calendar is valid, otherwise notify of invalid
            # calendar

            result = Result(BaseCheck.LOW,
                            valid_calendar,
                            self.section_titles['4.4'],
                            reasoning)
            ret_val.append(result)

        return ret_val

    ###############################################################################
    # Chapter 5: Coordinate Systems
    ###############################################################################

    def check_aux_coordinates(self, ds):
        '''
        Chapter 5 paragraph 3

        The dimensions of an auxiliary coordinate variable must be a subset of
        the dimensions of the variable with which the coordinate is associated,
        with two exceptions. First, string-valued coordinates (Section 6.1,
        "Labels") have a dimension for maximum string length. Second, in the
        ragged array representations of data (Chapter 9, Discrete Sampling
        Geometries), special methods are needed to connect the data and
        coordinates.

        :param netCDF4.Dataset ds: An open netCDF dataset
        :rtype: list
        :return: List of results
        '''

        ret_val = []
        geophysical_variables = self._find_geophysical_vars(ds)
        for name in geophysical_variables:
            variable = ds.variables[name]
            coordinates = getattr(variable, 'coordinates', None)
            # We use a set so we can assert
            dim_set = set(variable.dimensions)
            # No auxiliary coordinates, no check
            if not isinstance(coordinates, basestring) or coordinates == '':
                continue

            valid_aux_coords = TestCtx(BaseCheck.HIGH,
                                      self.section_titles["5"])

            for aux_coord in coordinates.split():
                valid_aux_coords.assert_true(aux_coord in ds.variables,
                                             "{}'s auxiliary coordinate specified by the coordinates attribute, {}, "
                                             "is not a variable in this dataset"
                                             "".format(name, aux_coord))
                if aux_coord not in ds.variables:
                    continue

                # §6.1 Allows for "labels" to be referenced as coordinates
                if ds.variables[aux_coord].dtype.char == 'S':
                    continue

                aux_coord_dims = set(ds.variables[aux_coord].dimensions)
                valid_aux_coords.assert_true(aux_coord_dims.issubset(dim_set),
                                             "dimensions for auxiliary coordinate variable {} ({}) "
                                             "are not a subset of dimensions for variable {} ({})"
                                             "".format(aux_coord,
                                                       ', '.join(aux_coord_dims),
                                                       name,
                                                       ', '.join(dim_set)))
            ret_val.append(valid_aux_coords.to_result())
        return ret_val

    def check_duplicate_axis(self, ds):
        '''
        Checks that no variable contains two coordinates defining the same
        axis.

        Chapter 5 paragraph 6

        If an axis attribute is attached to an auxiliary coordinate variable,
        it can be used by applications in the same way the `axis` attribute
        attached to a coordinate variable is used. However, it is not
        permissible for a [geophysical variable] to have both a coordinate
        variable and an auxiliary coordinate variable, or more than one of
        either type of variable, having an `axis` attribute with any given
        value e.g. there must be no more than one axis attribute for X for any
        [geophysical variable].

        :param netCDF4.Dataset ds: An open netCDF dataset
        :rtype: compliance_checker.base.Result
        :return: List of results
        '''

        ret_val = []
        geophysical_variables = self._find_geophysical_vars(ds)
        for name in geophysical_variables:
            no_duplicates = TestCtx(BaseCheck.HIGH, self.section_titles['5'])
            axis_map = cfutil.get_axis_map(ds, name)
            axes = []
            # For every coordinate associated with this variable, keep track of
            # which coordinates define an axis and assert that there are no
            # duplicate axis attributes defined in the set of associated
            # coordinates. axis_map includes coordinates that don't actually have
            # an axis attribute, so we need to ignore those here.
            for axis, coords in axis_map.items():
                coords = [c for c in coords if hasattr(ds.variables[c], 'axis')]
                no_duplicates.assert_true(len(coords) <= 1,
                                          "'{}' has duplicate axis {} defined by [{}]".format(name, axis, ', '.join(sorted(coords)))
                                          )

            ret_val.append(no_duplicates.to_result())

        return ret_val

    def check_multi_dimensional_coords(self, ds):
        '''
        Checks that no multidimensional coordinate shares a name with its
        dimensions.

        Chapter 5 paragraph 4

        We recommend that the name of a [multidimensional coordinate] should
        not match the name of any of its dimensions.

        :param netCDF4.Dataset ds: An open netCDF dataset
        :rtype: list
        :return: List of results
        '''
        ret_val = []

        # This can only apply to auxiliary coordinate variables
        for coord in self._find_aux_coord_vars(ds):
            variable = ds.variables[coord]
            if variable.ndim < 2:
                continue
            not_matching = TestCtx(BaseCheck.MEDIUM, self.section_titles['5'])

            not_matching.assert_true(coord not in variable.dimensions,
                                     '{} shares the same name as one of its dimensions'
                                     ''.format(coord))
            ret_val.append(not_matching.to_result())

        return ret_val

    def check_grid_coordinates(self, ds):
        """
        5.6 When the coordinate variables for a horizontal grid are not
        longitude and latitude, it is required that the true latitude and
        longitude coordinates be supplied via the coordinates attribute.

        :param netCDF4.Dataset ds: An open netCDF dataset
        :rtype: list
        :return: List of results
        """
        ret_val = []
        latitudes = cfutil.get_true_latitude_variables(ds)
        longitudes = cfutil.get_true_longitude_variables(ds)

        check_featues = [
            '2d-regular-grid',
            '2d-static-grid',
            '3d-regular-grid',
            '3d-static-grid',
            'mapped-grid',
            'reduced-grid'
        ]

        # This one is tricky because there's a very subtle difference between
        # latitude as defined in Chapter 4 and "true" latitude as defined in
        # chapter 5.

        # For each geophysical variable that defines a grid, assert it is
        # associated with a true latitude or longitude coordinate.

        for variable in self._find_geophysical_vars(ds):
            # We use a set so we can do set-wise comparisons with coordinate
            # dimensions
            dimensions = set(ds.variables[variable].dimensions)
            # If it's not a grid, skip it
            if cfutil.guess_feature_type(ds, variable) not in check_featues:
                continue
            has_coords = TestCtx(BaseCheck.HIGH, self.section_titles['5.6'])

            # axis_map is a defaultdict(list) mapping the axis to a list of
            # coordinate names. For example:
            # {'X': ['lon'], 'Y':['lat'], 'Z':['lev']}
            # The mapping comes from the dimensions of the variable and the
            # contents of the `coordinates` attribute only.
            axis_map = cfutil.get_axis_map(ds, variable)

            msg = '{}\'s coordinate variable "{}" is not one of the variables identifying true '+\
                  'latitude/longitude and its dimensions are not a subset of {}\'s dimensions'

            alt = '{} has no coordinate associated with a variable identified as true latitude/longitude; '+\
                  'its coordinate variable should also share a subset of {}\'s dimensions'

            # Make sure we can find latitude and its dimensions are a subset
            _lat = None
            found_lat = False
            for lat in axis_map['Y']:
                _lat = lat
                is_subset_dims = set(ds.variables[lat].dimensions).issubset(dimensions)

                if is_subset_dims and lat in latitudes:
                    found_lat = True
                    break
            if _lat:
                has_coords.assert_true(found_lat, msg.format(variable, _lat, variable))
            else:
                has_coords.assert_true(found_lat, alt.format(variable, variable))


            # Make sure we can find longitude and its dimensions are a subset
            _lon = None
            found_lon = False
            for lon in axis_map['X']:
                _lon = lon
                is_subset_dims = set(ds.variables[lon].dimensions).issubset(dimensions)

                if is_subset_dims and lon in longitudes:
                    found_lon = True
                    break
            if _lon:
                has_coords.assert_true(found_lon, msg.format(variable, _lon, variable))
            else:
                has_coords.assert_true(found_lon, alt.format(variable, variable))

            ret_val.append(has_coords.to_result())
        return ret_val

    def check_reduced_horizontal_grid(self, ds):
        """
        5.3 A "reduced" longitude-latitude grid is one in which the points are
        arranged along constant latitude lines with the number of points on a
        latitude line decreasing toward the poles.

        Recommend that this type of gridded data be stored using the compression
        scheme described in Section 8.2, "Compression by Gathering". The
        compressed latitude and longitude auxiliary coordinate variables are
        identified by the coordinates attribute.

        :param netCDF4.Dataset ds: An open netCDF dataset
        :rtype: list
        :return: List of results
        """
        ret_val = []
        # Create a set of coordinate varaibles defining `compress`
        lats = set(cfutil.get_latitude_variables(ds))
        lons = set(cfutil.get_longitude_variables(ds))

        for name in self._find_geophysical_vars(ds):
            coords = getattr(ds.variables[name], 'coordinates', None)
            axis_map = cfutil.get_axis_map(ds, name)
            # If this variable has no coordinate that defines compression
            if 'C' not in axis_map:
                continue

            valid_rgrid = TestCtx(BaseCheck.HIGH, self.section_titles['5.3'])
            # Make sure reduced grid features define coordinates
            valid_rgrid.assert_true(isinstance(coords, basestring) and coords,
                                    "reduced grid feature {} must define coordinates attribute"
                                    "".format(name))
            # We can't check anything else if there are no defined coordinates
            if not isinstance(coords, basestring) and coords:
                continue

            coord_set = set(coords.split())
<<<<<<< HEAD

            # Make sure it's associated with valid lat and valid lon
            valid_rgrid.assert_true(len(coord_set.intersection(lons)) > 0,
                                    '{} must be associated with a valid longitude coordinate'.format(name))
            valid_rgrid.assert_true(len(coord_set.intersection(lats)) > 0,
                                    '{} must be associated with a valid latitude coordinate'.format(name))
            valid_rgrid.assert_true(len(axis_map['C']) == 1,
                                    '{} can not be associated with more than one compressed coordinates: '
                                    '({})'.format(name, ', '.join(axis_map['C'])))
=======

            # Make sure it's associated with valid lat and valid lon
            valid_rgrid.assert_true(len(coord_set.intersection(lons)) > 0,
                                    '{} must be associated with a valid longitude coordinate'.format(name))
            valid_rgrid.assert_true(len(coord_set.intersection(lats)) > 0,
                                    '{} must be associated with a valid latitude coordinate'.format(name))
            valid_rgrid.assert_true(len(axis_map['C']) == 1,
                                    '{} can not be associated with more than one compressed coordinates: '
                                    '({})'.format(name, ', '.join(axis_map['C'])))

            for compressed_coord in axis_map['C']:
                coord = ds.variables[compressed_coord]
                compress = getattr(coord, 'compress', None)
                valid_rgrid.assert_true(isinstance(compress, basestring) and compress,
                                        "compress attribute for compression coordinate {} must be a non-empty string"
                                        "".format(compressed_coord))
                if not isinstance(compress, basestring):
                    continue
                for dim in compress.split():
                    valid_rgrid.assert_true(dim in ds.dimensions,
                                            "dimension {} referenced by {}:compress must exist"
                                            "".format(dim, compressed_coord))
            ret_val.append(valid_rgrid.to_result())

        return ret_val

    # grid mapping dictionary, appendix F

    def check_grid_mapping(self, ds):
        """
        5.6 When the coordinate variables for a horizontal grid are not
        longitude and latitude, it is required that the true latitude and
        longitude coordinates be supplied via the coordinates attribute. If in
        addition it is desired to describe the mapping between the given
        coordinate variables and the true latitude and longitude coordinates,
        the attribute grid_mapping may be used to supply this description.

        This attribute is attached to data variables so that variables with
        different mappings may be present in a single file. The attribute takes
        a string value which is the name of another variable in the file that
        provides the description of the mapping via a collection of attached
        attributes. This variable is called a grid mapping variable and is of
        arbitrary type since it contains no data. Its purpose is to act as a
        container for the attributes that define the mapping.

        The one attribute that all grid mapping variables must have is
        grid_mapping_name which takes a string value that contains the mapping's
        name. The other attributes that define a specific mapping depend on the
        value of grid_mapping_name. The valid values of grid_mapping_name along
        with the attributes that provide specific map parameter values are
        described in Appendix F, Grid Mappings.

        When the coordinate variables for a horizontal grid are longitude and
        latitude, a grid mapping variable with grid_mapping_name of
        latitude_longitude may be used to specify the ellipsoid and prime
        meridian.


        In order to make use of a grid mapping to directly calculate latitude
        and longitude values it is necessary to associate the coordinate
        variables with the independent variables of the mapping. This is done by
        assigning a standard_name to the coordinate variable. The appropriate
        values of the standard_name depend on the grid mapping and are given in
        Appendix F, Grid Mappings.

        :param netCDF4.Dataset ds: An open netCDF dataset
        :rtype: list
        :return: List of results
        """

        ret_val = []
        grid_mapping_variables = cfutil.get_grid_mapping_variables(ds)

        # Check the grid_mapping attribute to be a non-empty string and that its reference exists
        for variable in ds.get_variables_by_attributes(grid_mapping=lambda x: x is not None):
            grid_mapping = getattr(variable, 'grid_mapping', None)
            defines_grid_mapping = TestCtx(BaseCheck.HIGH,
                                           self.section_titles["5.6"])
            defines_grid_mapping.assert_true((isinstance(grid_mapping, basestring) and grid_mapping),
                                             "{}'s grid_mapping attribute must be a "+\
                                             "space-separated non-empty string".format(variable.name))

            if isinstance(grid_mapping, basestring):
                for grid_var_name in grid_mapping.split():
                    defines_grid_mapping.assert_true(grid_var_name in ds.variables,
                                                  "grid mapping variable {} must exist in this dataset".format(variable.name))
            ret_val.append(defines_grid_mapping.to_result())

        # Check the grid mapping variables themselves
        for grid_var_name in grid_mapping_variables:
            valid_grid_mapping = TestCtx(BaseCheck.HIGH, self.section_titles["5.6"])
            grid_var = ds.variables[grid_var_name]

            grid_mapping_name = getattr(grid_var, 'grid_mapping_name', None)

            # Grid mapping name must be in appendix F
            valid_grid_mapping.assert_true(grid_mapping_name in grid_mapping_dict,
                                           "{} is not a valid grid_mapping_name.".format(grid_mapping_name)+\
                                           " See Appendix F for valid grid mappings")

            # The grid_mapping_dict has a values of:
            # - required attributes
            # - optional attributes (can't check)
            # - required standard_names defined
            # - at least one of these attributes must be defined

            # We can't do any of the other grid mapping checks if it's not a valid grid mapping name
            if grid_mapping_name not in grid_mapping_dict:
                ret_val.append(valid_grid_mapping.to_result())
                continue

            grid_mapping = grid_mapping_dict[grid_mapping_name]
            required_attrs = grid_mapping[0]
            # Make sure all the required attributes are defined
            for req in required_attrs:
                valid_grid_mapping.assert_true(hasattr(grid_var, req),
                                               "{} is a required attribute for grid mapping {}".format(req, grid_mapping_name))

            # Make sure that exactly one of the exclusive attributes exist
            if len(grid_mapping) == 4:
                at_least_attr = grid_mapping[3]
                number_found = 0
                for attr in at_least_attr:
                    if hasattr(grid_var, attr):
                        number_found += 1
                valid_grid_mapping.assert_true(number_found == 1,
                                               "grid mapping {} ".format(grid_mapping_name) +\
                                               "must define exactly one of these attributes: "+\
                                               "{}".format(' or '.join(at_least_attr)))

            # Make sure that exactly one variable is defined for each of the required standard_names
            expected_std_names = grid_mapping[2]
            for expected_std_name in expected_std_names:
                found_vars = ds.get_variables_by_attributes(standard_name=expected_std_name)
                valid_grid_mapping.assert_true(len(found_vars) >= 1,
                                               "grid mapping {} requires at least ".format(grid_mapping_name)+\
                                               "one variable with standard_name "+\
                                               "{} to be defined".format(expected_std_name))
>>>>>>> 5b1bbf05

            for compressed_coord in axis_map['C']:
                coord = ds.variables[compressed_coord]
                compress = getattr(coord, 'compress', None)
                valid_rgrid.assert_true(isinstance(compress, basestring) and compress,
                                        "compress attribute for compression coordinate {} must be a non-empty string"
                                        "".format(compressed_coord))
                if not isinstance(compress, basestring):
                    continue
                for dim in compress.split():
                    valid_rgrid.assert_true(dim in ds.dimensions,
                                            "dimension {} referenced by {}:compress must exist"
                                            "".format(dim, compressed_coord))
            ret_val.append(valid_rgrid.to_result())

        return ret_val

    # grid mapping dictionary, appendix F


    ###############################################################################
    # Chapter 6: Labels and Alternative Coordinates
    ###############################################################################

    def check_geographic_region(self, ds):
        """
        6.1.1 When data is representative of geographic regions which can be identified by names but which have complex
        boundaries that cannot practically be specified using longitude and latitude boundary coordinates, a labeled
        axis should be used to identify the regions.

        Recommend that the names be chosen from the list of standardized region names whenever possible. To indicate
        that the label values are standardized the variable that contains the labels must be given the standard_name
        attribute with the value region.

        :param netCDF4.Dataset ds: An open netCDF dataset
        :rtype: list
        :return: List of results
        """
        ret_val = []
        region_list = [ # TODO maybe move this (and other info like it) into a config file?
            'africa',
            'antarctica',
            'arabian_sea',
            'aral_sea',
            'arctic_ocean',
            'asia',
            'atlantic_ocean',
            'australia',
            'baltic_sea',
            'barents_opening',
            'barents_sea',
            'beaufort_sea',
            'bellingshausen_sea',
            'bering_sea',
            'bering_strait',
            'black_sea',
            'canadian_archipelago',
            'caribbean_sea',
            'caspian_sea',
            'central_america',
            'chukchi_sea',
            'contiguous_united_states',
            'denmark_strait',
            'drake_passage',
            'east_china_sea',
            'english_channel',
            'eurasia',
            'europe',
            'faroe_scotland_channel',
            'florida_bahamas_strait',
            'fram_strait',
            'global',
            'global_land',
            'global_ocean',
            'great_lakes',
            'greenland',
            'gulf_of_alaska',
            'gulf_of_mexico',
            'hudson_bay',
            'iceland_faroe_channel',
            'indian_ocean',
            'indonesian_throughflow',
            'indo_pacific_ocean',
            'irish_sea',
            'lake_baykal',
            'lake_chad',
            'lake_malawi',
            'lake_tanganyika',
            'lake_victoria',
            'mediterranean_sea',
            'mozambique_channel',
            'north_america',
            'north_sea',
            'norwegian_sea',
            'pacific_equatorial_undercurrent',
            'pacific_ocean',
            'persian_gulf',
            'red_sea',
            'ross_sea',
            'sea_of_japan',
            'sea_of_okhotsk',
            'south_america',
            'south_china_sea',
            'southern_ocean',
            'taiwan_luzon_straits',
            'weddell_sea',
            'windward_passage',
            'yellow_sea'
        ]

        for var in ds.get_variables_by_attributes(standard_name='region'):
            valid_region = TestCtx(BaseCheck.MEDIUM, self.section_titles["6.1"])
            region = var[:]
            if np.ma.isMA(region):
                region = region.data
            valid_region.assert_true(''.join(region.astype(str)).lower() in region_list,
                                     "6.1.1 '{}' specified by '{}' is not a valid region".format(
                                         ''.join(region.astype(str)), var.name
                                         )
                                    )
            ret_val.append(valid_region.to_result())
        return ret_val

    ###############################################################################
    # Chapter 7: Data Representative of Cells
    ###############################################################################

    def check_cell_boundaries(self, ds):
        """
        Checks the dimensions of cell boundary variables to ensure they are CF compliant.

        7.1 To represent cells we add the attribute bounds to the appropriate coordinate variable(s). The value of bounds
        is the name of the variable that contains the vertices of the cell boundaries. We refer to this type of variable as
        a "boundary variable." A boundary variable will have one more dimension than its associated coordinate or auxiliary
        coordinate variable. The additional dimension should be the most rapidly varying one, and its size is the maximum
        number of cell vertices.

        Applications that process cell boundary data often times need to determine whether or not adjacent cells share an
        edge. In order to facilitate this type of processing the following restrictions are placed on the data in boundary
        variables:

        Bounds for 1-D coordinate variables

            For a coordinate variable such as lat(lat) with associated boundary variable latbnd(x,2), the interval endpoints
            must be ordered consistently with the associated coordinate, e.g., for an increasing coordinate, lat(1) > lat(0)
            implies latbnd(i,1) >= latbnd(i,0) for all i

            If adjacent intervals are contiguous, the shared endpoint must be represented indentically in each instance where
            it occurs in the boundary variable. For example, if the intervals that contain grid points lat(i) and lat(i+1) are
            contiguous, then latbnd(i+1,0) = latbnd(i,1).

        Bounds for 2-D coordinate variables with 4-sided cells

            In the case where the horizontal grid is described by two-dimensional auxiliary coordinate variables in latitude
            lat(n,m) and longitude lon(n,m), and the associated cells are four-sided, then the boundary variables are given
            in the form latbnd(n,m,4) and lonbnd(n,m,4), where the trailing index runs over the four vertices of the cells.

        Bounds for multi-dimensional coordinate variables with p-sided cells

            In all other cases, the bounds should be dimensioned (...,n,p), where (...,n) are the dimensions of the auxiliary
            coordinate variables, and p the number of vertices of the cells. The vertices must be traversed anticlockwise in the
            lon-lat plane as viewed from above. The starting vertex is not specified.

        :param netCDF4.Dataset ds: An open netCDF dataset
        :rtype: list
        :return: List of results
        """

        # Note that test does not check monotonicity
        ret_val = []
        reasoning = []
        for variable_name, boundary_variable_name in cfutil.get_cell_boundary_map(ds).items():
            variable = ds.variables[variable_name]
            valid = True
            reasoning = []
            if boundary_variable_name not in ds.variables:
                valid = False
                reasoning.append("Boundary variable {} referenced by {} not ".format(
                                    boundary_variable_name, variable.name
                                    )+\
                                 "found in dataset variables")
            else:
                boundary_variable = ds.variables[boundary_variable_name]
            # The number of dimensions in the bounds variable should always be
            # the number of dimensions in the referring variable + 1
            if (boundary_variable.ndim < 2):
                valid = False
                reasoning.append('Boundary variable {} specified by {}'.format(boundary_variable.name, variable.name)+\
                                 ' should have at least two dimensions to enclose the base '+\
                                 'case of a one dimensionsal variable')
            if (boundary_variable.ndim != variable.ndim + 1):
                valid = False
                reasoning.append('The number of dimensions of the variable %s is %s, but the '
                                 'number of dimensions of the boundary variable %s is %s. The boundary variable '
                                 'should have %s dimensions' %
                                 (variable.name, variable.ndim,
                                  boundary_variable.name,
                                  boundary_variable.ndim,
                                  variable.ndim + 1))
            if (variable.dimensions[:] != boundary_variable.dimensions[:variable.ndim]):
                valid = False
                reasoning.append(
                    u"Boundary variable coordinates (for {}) are in improper order: {}. Bounds-specific dimensions should be last"
                    "".format(variable.name, boundary_variable.dimensions))

            # ensure p vertices form a valid simplex given previous a...n
            # previous auxiliary coordinates
            if (ds.dimensions[boundary_variable.dimensions[-1]].size < len(boundary_variable.dimensions[:-1]) + 1):
                valid = False
                reasoning.append("Dimension {} of boundary variable (for {}) must have at least {} elements to form a simplex/closed cell with previous dimensions {}.".format(
                    boundary_variable.name,
                    variable.name,
                    len(variable.dimensions) + 1,
                    boundary_variable.dimensions[:-1])
                )
            result = Result(BaseCheck.MEDIUM, valid, self.section_titles["7.1"], reasoning)
            ret_val.append(result)
        return ret_val

    def check_cell_measures(self, ds):
        """
        7.2 To indicate extra information about the spatial properties of a
        variable's grid cells, a cell_measures attribute may be defined for a
        variable. This is a string attribute comprising a list of
        blank-separated pairs of words of the form "measure: name". "area" and
        "volume" are the only defined measures.

        The "name" is the name of the variable containing the measure values,
        which we refer to as a "measure variable". The dimensions of the
        measure variable should be the same as or a subset of the dimensions of
        the variable to which they are related, but their order is not
        restricted.

        The variable must have a units attribute and may have other attributes
        such as a standard_name.

        :param netCDF4.Dataset ds: An open netCDF dataset
        :rtype: list
        :return: List of results
        """
        ret_val = []
        reasoning = []
        variables = ds.get_variables_by_attributes(cell_measures=lambda c:
                                                   c is not None)
        for var in variables:
            search_str = r'^(?:area|volume): (\w+)$'
            search_res = regex.search(search_str, var.cell_measures)
            if not search_res:
                valid = False
                reasoning.append("The cell_measures attribute for variable {} "
                                 "is formatted incorrectly.  It should take the"
                                 " form of either 'area: cell_var' or "
                                 "'volume: cell_var' where cell_var is the "
                                 "variable describing the cell measures".format(
                                     var.name))
            else:
                valid = True
                cell_meas_var_name = search_res.groups()[0]
                # TODO: cache previous results
                if cell_meas_var_name not in ds.variables:
                    valid = False
                    reasoning.append(
                        "Cell measure variable {} referred to by "
                        "{} is not present in dataset variables".format(
                            cell_meas_var_name, var.name)
                    )
                else:
                    cell_meas_var = ds.variables[cell_meas_var_name]
                    if not hasattr(cell_meas_var, 'units'):
                        valid = False
                        reasoning.append(
                            "Cell measure variable {} is required "
                            "to have units attribute defined.".format(
                                cell_meas_var_name)
                        )
                    if not set(cell_meas_var.dimensions).issubset(var.dimensions):
                        valid = False
                        reasoning.append(
                            "Cell measure variable {} must have "
                            "dimensions which are a subset of "
                            "those defined in variable {}.".format(
                                cell_meas_var_name, var.name)
                        )

            result = Result(BaseCheck.MEDIUM,
                            valid,
                            (self.section_titles['7.2']),
                            reasoning)
            ret_val.append(result)

        return ret_val


    def check_cell_methods(self, ds):
        """
        7.3 To describe the characteristic of a field that is represented by cell values, we define the cell_methods attribute
        of the variable. This is a string attribute comprising a list of blank-separated words of the form "name: method". Each
        "name: method" pair indicates that for an axis identified by name, the cell values representing the field have been
        determined or derived by the specified method.

        name can be a dimension of the variable, a scalar coordinate variable, a valid standard name, or the word "area"

        values of method should be selected from the list in Appendix E, Cell Methods, which includes point, sum, mean, maximum,
        minimum, mid_range, standard_deviation, variance, mode, and median. Case is not significant in the method name. Some
        methods (e.g., variance) imply a change of units of the variable, as is indicated in Appendix E, Cell Methods.

        Because the default interpretation for an intensive quantity differs from that of an extensive quantity and because this
        distinction may not be understood by some users of the data, it is recommended that every data variable include for each
        of its dimensions and each of its scalar coordinate variables the cell_methods information of interest (unless this
        information would not be meaningful). It is especially recommended that cell_methods be explicitly specified for each
        spatio-temporal dimension and each spatio-temporal scalar coordinate variable.

        :param netCDF4.Dataset ds: An open netCDF dataset
        :rtype: list
        :return: List of results
        """

        ret_val = []
        psep = regex.compile(r'(?P<vars>\w+: )+(?P<method>\w+) ?(?P<where>where (?P<wtypevar>\w+) '
                             r'?(?P<over>over (?P<otypevar>\w+))?| ?)(?:\((?P<paren_contents>[^)]*)\))?')

        for var in ds.get_variables_by_attributes(cell_methods=lambda x: x is not None):
            if not getattr(var, 'cell_methods', ''):
                continue

            method = getattr(var, 'cell_methods', '')

            valid_attribute = TestCtx(BaseCheck.HIGH,
                                      self.section_titles['7.3']) # changed from 7.1 to 7.3
            valid_attribute.assert_true(regex.match(psep, method) is not None,
                                        '"{}" is not a valid format for cell_methods attribute of "{}"'
                                        ''.format(method, var.name))
            ret_val.append(valid_attribute.to_result())

            valid_cell_names = TestCtx(BaseCheck.MEDIUM,
                                       self.section_titles['7.3'])

            # check that the name is valid
            for match in regex.finditer(psep, method):
                # it is possible to have "var1: var2: ... varn: ...", so handle
                # that case
                for var_raw_str in match.captures('vars'):
                    # strip off the ' :' at the end of each match
                    var_str = var_raw_str[:-2]
                    if (var_str in var.dimensions or
                        var_str == 'area' or
                        var_str in getattr(var, "coordinates", "")):

                        valid = True
                    else:
                        valid = False

                    valid_cell_names.assert_true(valid,
                                                '{}\'s cell_methods name component {} does not match a dimension, '
                                                'area or auxiliary coordinate'.format(var.name, var_str))

            ret_val.append(valid_cell_names.to_result())

            # Checks if the method value of the 'name: method' pair is acceptable
            valid_cell_methods = TestCtx(BaseCheck.MEDIUM,
                                         self.section_titles['7.3'])

            for match in regex.finditer(psep, method):
                # CF section 7.3 - "Case is not significant in the method name."
                valid_cell_methods.assert_true(match.group('method').lower() in self.cell_methods,
                                               '{}:cell_methods contains an invalid method: {}'
                                               ''.format(var.name, match.group('method')))

            ret_val.append(valid_cell_methods.to_result())

            for match in regex.finditer(psep, method):
                if match.group('paren_contents') is not None:
                    # split along spaces followed by words with a colon
                    # not sure what to do if a comment contains a colon!
                    ret_val.append(self._check_cell_methods_paren_info(match.group('paren_contents'), var).to_result())

        return ret_val

    def _check_cell_methods_paren_info(self, paren_contents, var):
        """
        Checks that the spacing and/or comment info contained inside the
        parentheses in cell_methods is well-formed
        """
        valid_info = TestCtx(BaseCheck.MEDIUM,
                             self.section_titles['7.3'])
        # if there are no colons, this is a simple comment
        # TODO: are empty comments considered valid?
        if ':' not in paren_contents:
            valid_info.out_of += 1
            valid_info.score += 1
            return valid_info
        # otherwise, split into k/v pairs
        kv_pair_pat = r'(\S+:)\s+(.*(?=\s+\w+:)|[^:]+$)\s*'
        # otherwise, we must split further with intervals coming
        # first, followed by non-standard comments
        # we need the count of the matches, and re.findall() only returns
        # groups if they are present and we wish to see if the entire match
        # object concatenated together is the same as the original string
        pmatches = [m for m in regex.finditer(kv_pair_pat, paren_contents)]
        for i, pmatch in enumerate(pmatches):
            keyword, val = pmatch.groups()
            if keyword == 'interval:':
                valid_info.out_of += 2
                interval_matches = regex.match(r'^\s*(?P<interval_number>\S+)\s+(?P<interval_units>\S+)\s*$', val)
                # attempt to get the number for the interval
                if not interval_matches:
                    valid_info.messages.append('§7.3.3 {}:cell_methods contains an interval specification that does not parse: "{}". Should be in format "interval: <number> <units>"'.format(var.name, val))
                else:
                    try:
                        float(interval_matches.group('interval_number'))
                    except ValueError:
                        valid_info.messages.append('§7.3.3 {}:cell_methods contains an interval value that does not parse as a numeric value: "{}".'.format(var.name, interval_matches.group('interval_number')))
                    else:
                        valid_info.score += 1

                    # then the units
                    try:
                        Unit(interval_matches.group('interval_units'))
                    except ValueError:
                        valid_info.messages.append('§7.3.3 {}:cell_methods interval units "{}" is not parsable by UDUNITS.'.format(var.name, interval_matches.group('interval_units')))
                    else:
                        valid_info.score += 1
            elif keyword == 'comment:':
                # comments can't really be invalid, except
                # if they come first or aren't last, and
                # maybe if they contain colons embedded in the
                # comment string
                valid_info.out_of += 1
                if len(pmatches) == 1:
                    valid_info.messages.append('§7.3.3 If there is no standardized information, the keyword comment: should be omitted for variable {}'.format(var.name))
                # otherwise check that the comment is the last
                # item in the parentheses
                elif i != len(pmatches) - 1:
                    valid_info.messages.append('§7.3.3 The non-standard "comment:" element must come after any standard elements in cell_methods for variable {}'.format(var.name))
                #
                else:
                    valid_info.score += 1
            else:
                valid_info.out_of += 1
                valid_info.messages.append('§7.3.3 Invalid cell_methods keyword "{}" for variable {}. Must be one of [interval, comment]'.format(keyword, var.name))

        # Ensure concatenated reconstructed matches are the same as the
        # original string.  If they're not, there's likely a formatting error
        valid_info.assert_true(''.join(m.group(0)
                                       for m in pmatches) == paren_contents,
                   "§7.3.3 Parenthetical content inside {}:cell_methods is not well formed: {}".format(var.name, paren_contents))

        return valid_info

    def check_climatological_statistics(self, ds):
        """
        7.4 A climatological time coordinate variable does not have a bounds attribute. Instead, it has a climatology
        attribute, which names a variable with dimensions (n,2), n being the dimension of the climatological time axis.
        Using the units and calendar of the time coordinate variable, element (i,0) of the climatology variable specifies
        the beginning of the first subinterval and element (i,1) the end of the last subinterval used to evaluate the
        climatological statistics with index i in the time dimension. The time coordinates should be values that are
        representative of the climatological time intervals, such that an application which does not recognise climatological
        time will nonetheless be able to make a reasonable interpretation.

        A climatological axis may use different statistical methods to measure variation among years, within years, and within
        days. The methods which can be specified are those listed in Appendix E, Cell Methods and each entry in the cell_methods
        attribute may also contain non-standardised information in parentheses after the method. The value of the cell_method
        attribute must be in one of the following forms:
        - time: method1 within years   time: method2 over years
        - time: method1 within days    time: method2 over days
        - time: method1 within days    time: method2 over days   time: method3 over years

        :param netCDF4.Dataset ds: An open netCDF dataset
        :rtype: list
        :return: List of results
        """

        reasoning = []
        ret_val = []
        total_climate_count = 0
        valid_climate_count = 0
        all_clim_coord_var_names = []

        methods = [ 'point', # TODO change to appendix import once cf1.7 merged
                    'sum',
                    'mean',
                    'maximum',
                    'minimum',
                    'mid_range',
                    'standard_deviation',
                    'variance',
                    'mode',
                    'median']

        # find any climatology axies variables; any variables which contain climatological stats will use
        # these variables as coordinates
        clim_time_coord_vars = ds.get_variables_by_attributes(
            climatology=lambda s: s is not None)

        # first, to determine whether or not we have a valid climatological time
        # coordindate variable, we need to make sure it has the attribute "climatology",
        # but not the attribute "bounds"
        for clim_coord_var in clim_time_coord_vars:
            if hasattr(clim_coord_var, 'bounds'):
                reasoning.append('Variable {} has a climatology attribute and cannot also have a bounds attribute.'.format(clim_coord_var.name))
                result = Result(BaseCheck.MEDIUM,
                                False,
                                (self.section_titles['7.4']),
                                reasoning)
                ret_val.append(result)
                return ret_val

            # make sure the climatology variable referenced actually exists
            elif clim_coord_var.climatology not in ds.variables:
                reasoning.append("Variable {} referenced in time's climatology attribute does not exist".format(ds.variables['time'].climatology))
                result = Result(BaseCheck.MEDIUM,
                                False,
                                (self.section_titles['7.4']),
                                reasoning)
                ret_val.append(result)
                return ret_val


            # check that coordinate bounds are in the proper order.
            # make sure last elements are boundary variable specific dimensions
            if (clim_coord_var.dimensions[:] !=
                  ds.variables[clim_coord_var.climatology].dimensions[:clim_coord_var.ndim]):
                reasoning.append(
                    u"Climatology variable coordinates are in improper order: {}. Bounds-specific dimensions should be last".format(
                        ds.variables[clim_coord_var.climatology].dimensions)
                )
                return ret_val

            elif ds.dimensions[ds.variables[clim_coord_var.climatology].dimensions[-1]].size != 2:
                reasoning.append(
                    u"Climatology dimension {} should only contain two elements".format(
                        boundary_variable.dimensions)
                )

            # passed all these checks, so we can add this clim_coord_var to our total list
            all_clim_coord_var_names.append(clim_coord_var.name)

        # for any variables which use a climatology time coordinate variable as a coordinate,
        # if they have a cell_methods attribute, it must comply with the form:
        #     time: method1 within years time: method2 over years
        #     time: method1 within days time: method2 over days
        #     time: method1 within days time: method2 over days time: method3 over years
        # optionally followed by parentheses for explaining additional
        # info, e.g.
        # "time: method1 within years time: method2 over years (sidereal years)"

        meth_regex = "(?:{})".format("|".join(methods)) # "or" comparison for the methods
        re_string = (r'^time: {0} within (years|days)'  # regex string to test
                     r' time: {0} over \1(?<=days)(?: time: {0} over years)?'
                     r'(?: \([^)]+\))?$'.format(meth_regex))

        # find any variables with a valid climatological cell_methods
        for cell_method_var in ds.get_variables_by_attributes(cell_methods=lambda s: s is not None):
            if any([dim in all_clim_coord_var_names for dim in cell_method_var.dimensions]):
                total_climate_count += 1
                if not regex.search(re_string, cell_method_var.cell_methods):
                    reasoning.append('The "time: method within years/days over years/days" format is not correct in variable {}.'.format(cell_method_var.name))
                else:
                    valid_climate_count += 1

                result = Result(BaseCheck.MEDIUM,
                                (valid_climate_count, total_climate_count),
                                (self.section_titles['7.4']),
                                reasoning)
                ret_val.append(result)

        return ret_val

    ###############################################################################
    # Chapter 8: Reduction of Dataset Size
    ###############################################################################

    def check_packed_data(self, ds):
        """
        8.1 Simple packing may be achieved through the use of the optional NUG defined attributes scale_factor and
        add_offset. After the data values of a variable have been read, they are to be multiplied by the scale_factor,
        and have add_offset added to them.

        The units of a variable should be representative of the unpacked data.

        If the scale_factor and add_offset attributes are of the same data type as the associated variable, the unpacked
        data is assumed to be of the same data type as the packed data. However, if the scale_factor and add_offset
        attributes are of a different data type from the variable (containing the packed data) then the unpacked data
        should match the type of these attributes, which must both be of type float or both be of type double. An additional
        restriction in this case is that the variable containing the packed data must be of type byte, short or int. It is
        not advised to unpack an int into a float as there is a potential precision loss.

        When data to be packed contains missing values the attributes that indicate missing values (_FillValue, valid_min,
        valid_max, valid_range) must be of the same data type as the packed data.

        :param netCDF4.Dataset ds: An open netCDF dataset
        :rtype: list
        :return: List of results
        """
        ret_val = []
        for name, var in ds.variables.items():

            add_offset = getattr(var, 'add_offset', None)
            scale_factor = getattr(var, 'scale_factor', None)
            if not (add_offset or scale_factor):
                continue

            valid = True
            reasoning = []

            # if only one of these attributes is defined, assume they
            # are the same type (value doesn't matter here)
            if not add_offset:
                add_offset = scale_factor
            if not scale_factor:
                scale_factor = add_offset

            if type(add_offset) != type(scale_factor):
                valid = False
                reasoning.append("Attributes add_offset and scale_factor have different data type.")
            elif type(scale_factor) != var.dtype.type:
                # Check both attributes are type float or double
                if not isinstance(scale_factor, (float, np.floating)):
                    valid = False
                    reasoning.append("Attributes add_offset and scale_factor are not of type float or double.")
                else:
                    # Check variable type is byte, short or int
                    if var.dtype.type not in [np.int, np.int8, np.int16, np.int32, np.int64]:
                        valid = False
                        reasoning.append("Variable is not of type byte, short, or int.")

            result = Result(BaseCheck.MEDIUM, valid, self.section_titles['8.1'], reasoning)
            ret_val.append(result)
            reasoning = []

            valid = True
            # test further with  _FillValue , valid_min , valid_max , valid_range
            if hasattr(var, "_FillValue"):
                if var._FillValue.dtype.type != var.dtype.type:
                    valid = False
                    reasoning.append("Type of %s:_FillValue attribute (%s) does not match variable type (%s)" %
                                     (name, var._FillValue.dtype.name, var.dtype.name))
            if hasattr(var, "valid_min"):
                if var.valid_min.dtype.type != var.dtype.type:
                    valid = False
                    reasoning.append("Type of %svalid_min attribute (%s) does not match variable type (%s)" %
                                     (name, var.valid_min.dtype.name, var.dtype.name))
            if hasattr(var, "valid_max"):
                if var.valid_max.dtype.type != var.dtype.type:
                    valid = False
                    reasoning.append("Type of %s:valid_max attribute (%s) does not match variable type (%s)" %
                                     (name, var.valid_max.dtype.name, var.dtype.name))
            if hasattr(var, "valid_range"):
                if var.valid_range.dtype.type != var.dtype.type:
                    valid = False
                    reasoning.append("Type of %s:valid_range attribute (%s) does not match variable type (%s)" %
                                     (name, var.valid_range.dtype.name, var.dtype.name))

            result = Result(BaseCheck.MEDIUM,
                            valid,
                            self.section_titles['8.1'],
                            reasoning)
            ret_val.append(result)

        return ret_val

    def check_compression_gathering(self, ds):
        """
        At the current time the netCDF interface does not provide for packing
        data. However a simple packing may be achieved through the use of the
        optional NUG defined attributes scale_factor and add_offset . After the
        data values of a variable have been read, they are to be multiplied by
        the scale_factor , and have add_offset added to them. If both
        attributes are present, the data are scaled before the offset is added.
        When scaled data are written, the application should first subtract the
        offset and then divide by the scale factor. The units of a variable
        should be representative of the unpacked data.

        This standard is more restrictive than the NUG with respect to the use
        of the scale_factor and add_offset attributes; ambiguities and
        precision problems related to data type conversions are resolved by
        these restrictions. If the scale_factor and add_offset attributes are
        of the same data type as the associated variable, the unpacked data is
        assumed to be of the same data type as the packed data. However, if the
        scale_factor and add_offset attributes are of a different data type
        from the variable (containing the packed data) then the unpacked data
        should match the type of these attributes, which must both be of type
        float or both be of type double . An additional restriction in this
        case is that the variable containing the packed data must be of type
        byte , short or int . It is not advised to unpack an int into a float
        as there is a potential precision loss.

        When data to be packed contains missing values the attributes that
        indicate missing values ( _FillValue , valid_min , valid_max ,
                                 valid_range ) must be of the same data type as
        the packed data. See Section 2.5.1, “Missing Data” for a discussion of
        how applications should treat variables that have attributes indicating
        both missing values and transformations defined by a scale and/or
        offset.

        :param netCDF4.Dataset ds: An open netCDF dataset
        :rtype: list
        :return: List of results
        """
        ret_val = []
        for compress_var in ds.get_variables_by_attributes(compress=lambda s: s is not None):
            valid = True
            reasoning = []
            # puts the referenced variable being compressed into a set
            compress_set = set(compress_var.compress.split(' '))
            if compress_var.ndim != 1:
                valid = False
                reasoning.append("Compression variable {} may only have one dimension".format(compress_var.name))
            # ensure compression variable is a proper index, and thus is an
            # signed or unsigned integer type of some sort
            if compress_var.dtype.kind not in {'i', 'u'}:
                valid = False
                reasoning.append("Compression variable {} must be an integer type to form a proper array index".format(compress_var.name))
            # make sure all the variables referred to are contained by the
            # variables.
            if not compress_set.issubset(ds.dimensions):
                not_in_dims = sorted(compress_set.difference(ds.dimensions))
                valid = False
                reasoning.append("The following dimensions referenced by the compress attribute of variable {} do not exist: {}".format(compress_var.name, not_in_dims))

            result = Result(BaseCheck.MEDIUM,
                            valid,
                            self.section_titles['8.2'],
                            reasoning)
            ret_val.append(result)

        return ret_val

    ###############################################################################
    # Chapter 9: Discrete Sampling Geometries
    ###############################################################################

    def check_all_features_are_same_type(self, ds):
        """
        Check that the feature types in a dataset are all the same.

        9.1 The features contained within a collection must always be of the same type; and all the collections in a CF file
        must be of the same feature type.

        point, timeSeries, trajectory, profile, timeSeriesProfile, trajectoryProfile.

        The space-time coordinates that are indicated for each feature are mandatory.  However a featureType may also include
        other space-time coordinates which are not mandatory (notably the z coordinate).

        :param netCDF4.Dataset ds: An open netCDF dataset
        :rtype: compliance_checker.base.Result
        """
        all_the_same = TestCtx(BaseCheck.HIGH,
                               self.section_titles['9.1'])
        feature_types_found = defaultdict(list)
        for name in self._find_geophysical_vars(ds):
            feature = cfutil.guess_feature_type(ds, name)
            # If we can't figure out the feature type, penalize. Originally, 
            # it was not penalized. However, this led to the issue that the
            # message did not appear in the output of compliance checker if
            # no other error/warning/information was printed out for section
            # 9.1.
            found = False
            if feature is not None:
                feature_types_found[feature].append(name)
                found = True
            all_the_same.assert_true(found,
                                     "Unidentifiable feature for variable {}"
                                     "".format(name))
        feature_description = ', '.join(['{} ({})'.format(ftr, ', '.join(vrs)) for ftr, vrs in feature_types_found.items()])

        all_the_same.assert_true(len(feature_types_found) < 2,
                                 "Different feature types discovered in this dataset: {}"
                                 "".format(feature_description))

        return all_the_same.to_result()

    def check_feature_type(self, ds):
        """
        Check the global attribute featureType for valid CF featureTypes

        9.4 A global attribute, featureType, is required for all Discrete Geometry representations except the orthogonal
        multidimensional array representation, for which it is highly recommended.

        The value assigned to the featureType attribute is case-insensitive.

        :param netCDF4.Dataset ds: An open netCDF dataset
        :rtype: compliance_checker.base.Result
        """
        # Due to case insensitive requirement, we list the possible featuretypes
        # in lower case and check using the .lower() method
        feature_list = ['point', 'timeseries', 'trajectory', 'profile',
                        'timeseriesprofile', 'trajectoryprofile']

        feature_type = getattr(ds, 'featureType', None)
        valid_feature_type = TestCtx(BaseCheck.HIGH, '§9.1 Dataset contains a valid featureType')
        valid_feature_type.assert_true(feature_type is None or feature_type.lower() in feature_list,
                                       "{} is not a valid CF featureType. It must be one of {}"
                                       "".format(feature_type, ', '.join(feature_list)))
        return valid_feature_type.to_result()

    def check_cf_role(self, ds):
        """
        Check variables defining cf_role for legal cf_role values.

        §9.5 The only acceptable values of cf_role for Discrete Geometry CF
        data sets are timeseries_id, profile_id, and trajectory_id

        :param netCDF4.Dataset ds: An open netCDF dataset
        :rtype: compliance_checker.base.Result
        """
        valid_roles = ['timeseries_id', 'profile_id', 'trajectory_id']
        variable_count = 0
        for variable in ds.get_variables_by_attributes(cf_role=lambda x: x is not None):
            variable_count += 1
            name = variable.name
            valid_cf_role = TestCtx(BaseCheck.HIGH, self.section_titles['9.5'])
            cf_role = variable.cf_role
            valid_cf_role.assert_true(cf_role in valid_roles,
                                      "{} is not a valid cf_role value. It must be one of {}"
                                      "".format(name, ', '.join(valid_roles)))
        if variable_count > 0:
            m = "§9.5 The only acceptable values of cf_role for Discrete Geometry CF"+\
                " data sets are timeseries_id, profile_id, and trajectory_id"
            valid_cf_role.assert_true(variable_count < 3, m)
            return valid_cf_role.to_result()

    def check_variable_features(self, ds):
        '''
        Checks the variable feature types match the dataset featureType attribute

        :param netCDF4.Dataset ds: An open netCDF dataset
        :rtype: list
        :return: List of results
        '''
        ret_val = []
        feature_list = ['point', 'timeSeries', 'trajectory', 'profile', 'timeSeriesProfile', 'trajectoryProfile']
        # Don't bother checking if it's not a legal featureType
        feature_type = getattr(ds, 'featureType', None)
        if feature_type not in feature_list:
            return []

        feature_type_map = {
            'point': [
                'point'
            ],
            'timeSeries': [
                'timeseries',
                'multi-timeseries-orthogonal',
                'multi-timeseries-incomplete',
            ],
            'trajectory': [
                'cf-trajectory',
                'single-trajectory',
            ],
            'profile': [
                'profile-orthogonal',
                'profile-incomplete'
            ],
            'timeSeriesProfile': [
                'timeseries-profile-single-station',
                'timeseries-profile-multi-station',
                'timeseries-profile-single-ortho-time',
                'timeseries-profile-multi-ortho-time',
                'timeseries-profile-ortho-depth',
                'timeseries-profile-incomplete'
            ],
            'trajectoryProfile': [
                'trajectory-profile-orthogonal',
                'trajectory-profile-incomplete'
            ]
        }
        for name in self._find_geophysical_vars(ds):
            variable_feature = cfutil.guess_feature_type(ds, name)
            # If we can't figure it out, don't check it.
            if variable_feature is None:
                continue
            matching_feature = TestCtx(BaseCheck.MEDIUM,
                                       self.section_titles['9.1'])
            matching_feature.assert_true(variable_feature in feature_type_map[feature_type],
                                         '{} is not a {}, it is detected as a {}'
                                         ''.format(name, feature_type, variable_feature))
            ret_val.append(matching_feature.to_result())

        return ret_val

    def check_hints(self, ds):
        '''
        Checks for potentially mislabeled metadata and makes suggestions for how to correct

        :param netCDF4.Dataset ds: An open netCDF dataset
        :rtype: list
        :return: List of results
        '''
        ret_val = []

        ret_val.extend(self._check_hint_bounds(ds))

        return ret_val

    def _check_hint_bounds(self, ds):
        '''
        Checks for variables ending with _bounds, if they are not cell methods,
        make the recommendation

        :param netCDF4.Dataset ds: An open netCDF dataset
        :rtype: list
        :return: List of results
        '''
        ret_val = []
        boundary_variables = cfutil.get_cell_boundary_variables(ds)
        for name in ds.variables:
            if name.endswith('_bounds') and name not in boundary_variables:
                msg = ('{} might be a cell boundary variable but there are no variables that define it '
                       'as a boundary using the `bounds` attribute.'.format(name))
                result = Result(BaseCheck.LOW,
                                True,
                                self.section_titles['7.1'],
                                [msg])
                ret_val.append(result)

        return ret_val

class CF1_7Check(CF1_6Check):
    """Implementation for CF v1.7. Inherits from CF1_6Check as most of the
    checks are the same."""

    # things that are specific to 1.7
    _cc_spec_version    = '1.7'
    _cc_url             = 'http://cfconventions.org/Data/cf-conventions/cf-conventions-1.7/cf-conventions.html'

    appendix_a = appendix_a_base.copy()
    appendix_a.update({
        'actual_range': {'Type': 'N', 'attr_loc': {'D', 'C'}, 'cf_section': '2.5.1'},
        'comment': {'Type': 'S', 'attr_loc': {'G', 'D', 'C'}, 'cf_section': '2.6.2'},
        'external_variables': {'Type': 'S', 'attr_loc': {'G'}, 'cf_section': '2.6.3'},
        'actual_range': {'Type': 'N', 'attr_loc': {'D', 'C'}, 'cf_section': '2.5.1'},
        'scale_factor': {'Type': 'N', 'attr_loc': {'D', 'C'}, 'cf_section': '8.1'}
    })

    def __init__(self):
        super(CF1_7Check, self).__init__()

        self.cell_methods = cell_methods17
        self.grid_mapping_dict = grid_mapping_dict17

    def check_actual_range(self, ds):
        """Check the actual_range attribute of variables. As stated in
        section 2.5.1 of version 1.7, this convention defines a two-element
        vector attribute designed to describe the actual minimum and actual
        maximium values of variables containing numeric data. Conditions:
          - the fist value of the two-element vector must be equal to the
            minimum of the data, and the second element equal to the maximium
          - if the data is packed, the elements of actual_range should have
            the same data type as the *unpacked* data
          - if valid_range is specified, both elements of actual_range should
            be within valid_range

        If a variable does not have an actual_range attribute, let it pass;
        including this attribute is only suggested. However, if the user is
        specifying the actual_range, the Result will be considered
        high-priority."""

        ret_val = []

        for name, variable in ds.variables.items():
            msgs   = []
            score  = 0
            out_of = 0

            if not hasattr(variable, "actual_range"):
                continue # having this attr is only suggested, no Result needed
            else:

                if variable.mask: # remove mask
                    variable.set_auto_mask(False)

                out_of += 1
                try:
                    if (len(variable.actual_range) != 2): # TODO is the attr also a numpy array? if so, .size
                        msgs.append("actual_range of '{}' must be 2 elements".format(name))
                        ret_val.append(Result( # putting result into list
                            BaseCheck.HIGH, (score, out_of), self.section_titles["2.5"], msgs))
                        continue # no need to keep checking if already completely wrong
                    else:
                        score += 1
                except TypeError: # in case it's just a single number
                    msgs.append("actual_range of '{}' must be 2 elements".format(name))
                    ret_val.append(Result( # putting result into list
                        BaseCheck.HIGH, (score, out_of), self.section_titles["2.5"], msgs))
                    continue

                # check equality to existing min/max values
                # NOTE this is a data check
                out_of += 1
                if (
                    variable.actual_range[0] != variable[:].min()
                ) or (
                    variable.actual_range[1] != variable[:].max()
                ):
                    msgs.append("actual_range elements of '{}' inconsistent with its min/max values".format(name)
                    )
                else:
                    score += 1

                # check that the actual range is within the valid range
                out_of += 1
                if (hasattr(variable, "valid_range")): # check within valid_range
                    if (variable.actual_range[0] < variable.valid_range[0]) or (variable.actual_range[1] > variable.valid_range[1]):
                        msgs.append("\"{}\"'s actual_range must be within valid_range".format(name))
                else:
                    score += 1

                # check the elements of the actual range have the appropriate
                # relationship to the valid_min and valid_max
                out_of += 2
                if (hasattr(variable, 'valid_min')):
                    if (variable.actual_range[0] < variable.valid_min):
                        msgs.append("\"{}\"'s actual_range first element must be >= valid_min ({})".format(name, variable.valid_min))
                    else:
                        score += 1
                if (hasattr(variable, 'valid_max')):
                    if (variable.actual_range[1] > variable.valid_max):
                        msgs.append("\"{}\"'s actual_range second element must be <= valid_max ({})".format(name, variable.valid_max))
                    else:
                        score += 1

            ret_val.append(Result( # putting result into list
                BaseCheck.HIGH,
                (score, out_of),
                self.section_titles["2.5"],
                msgs
            ))
        return ret_val

    def check_cell_boundaries(self, ds):
        """
        Checks the dimensions of cell boundary variables to ensure they are CF compliant
        per section 7.1.

        This method extends the CF1_6Check method; please see the original method for the
        complete doc string.

        If any variable contains both a formula_terms attribute *and* a bounding variable,
        that bounds variable must also have a formula_terms attribute.

        :param netCDF4.Dataset ds: An open netCDF dataset
        :returns list: List of results
        """

        # Note that test does not check monotonicity
        ret_val = []
        reasoning = []
        for variable_name, boundary_variable_name in cfutil.get_cell_boundary_map(ds).items():
            variable = ds.variables[variable_name]
            valid = True
            reasoning = []
            if boundary_variable_name not in ds.variables:
                valid = False
                reasoning.append("Boundary variable {} referenced by {} not ".format(
                                    boundary_variable_name, variable.name
                                    )+\
                                 "found in dataset variables")
            else:
                boundary_variable = ds.variables[boundary_variable_name]
            # The number of dimensions in the bounds variable should always be
            # the number of dimensions in the referring variable + 1
            if (boundary_variable.ndim < 2):
                valid = False
                reasoning.append('Boundary variable {} specified by {}'.format(boundary_variable.name, variable.name)+\
                                 ' should have at least two dimensions to enclose the base '+\
                                 'case of a one dimensionsal variable')
            if (boundary_variable.ndim != variable.ndim + 1):
                valid = False
                reasoning.append('The number of dimensions of the variable %s is %s, but the '
                                 'number of dimensions of the boundary variable %s is %s. The boundary variable '
                                 'should have %s dimensions' %
                                 (variable.name, variable.ndim,
                                  boundary_variable.name,
                                  boundary_variable.ndim,
                                  variable.ndim + 1))
            if (variable.dimensions[:] != boundary_variable.dimensions[:variable.ndim]):
                valid = False
                reasoning.append(
                    u"Boundary variable coordinates (for {}) are in improper order: {}. Bounds-specific dimensions should be last"
                    "".format(variable.name, boundary_variable.dimensions))

            # ensure p vertices form a valid simplex given previous a...n
            # previous auxiliary coordinates
            if (ds.dimensions[boundary_variable.dimensions[-1]].size < len(boundary_variable.dimensions[:-1]) + 1):
                valid = False
                reasoning.append("Dimension {} of boundary variable (for {}) must have at least {} elements to form a simplex/closed cell with previous dimensions {}.".format(
                    boundary_variable.name,
                    variable.name,
                    len(variable.dimensions) + 1,
                    boundary_variable.dimensions[:-1])
                )

            # check if formula_terms is present in the var; if so,
            # the bounds variable must also have a formula_terms attr
            if hasattr(variable, "formula_terms"):
               if not hasattr(boundary_variable, "formula_terms"):
                   valid = False
                   reasoning.append(
                       "'{}' has 'formula_terms' attr, bounds variable '{}' must also have 'formula_terms'".format(variable_name, boundary_variable_name))

            result = Result(BaseCheck.MEDIUM, valid, self.section_titles["7.1"], reasoning)
            ret_val.append(result)
        return ret_val

    def check_cell_measures(self, ds):
        """
        A method to over-ride the CF1_6Check method. In CF 1.7, it is specified
        that variable referenced by cell_measures must be in the dataset OR
        referenced by the global attribute "external_variables", which represent
        all the variables used in the dataset but not found in the dataset.

        7.2 To indicate extra information about the spatial properties of a
        variable's grid cells, a cell_measures attribute may be defined for a
        variable. This is a string attribute comprising a list of
        blank-separated pairs of words of the form "measure: name". "area" and
        "volume" are the only defined measures.

        The "name" is the name of the variable containing the measure values,
        which we refer to as a "measure variable". The dimensions of the
        measure variable should be the same as or a subset of the dimensions of
        the variable to which they are related, but their order is not
        restricted.

        The variable must have a units attribute and may have other attributes
        such as a standard_name.

        :param netCDF4.Dataset ds: An open netCDF dataset
        :rtype: list
        :return: List of results
        """
        ret_val = []
        reasoning = []
        variables = ds.get_variables_by_attributes(cell_measures=lambda c:
                                                   c is not None)
        for var in variables:
            search_str = r'^(?:area|volume): (\w+)$'
            search_res = regex.search(search_str, var.cell_measures)
            if not search_res:
                valid = False
                reasoning.append("The cell_measures attribute for variable {} "
                                 "is formatted incorrectly.  It should take the"
                                 " form of either 'area: cell_var' or "
                                 "'volume: cell_var' where cell_var is the "
                                 "variable describing the cell measures".format(
                                     var.name))
            else:
                valid = True
                cell_meas_var_name = search_res.groups()[0]
                # TODO: cache previous results

                # if the dataset has external_variables, get it
                try:
                    external_variables = ds.getncattr("external_variables")
                except AttributeError:
                    external_variables = []
                if (cell_meas_var_name not in ds.variables):
                    if (cell_meas_var_name not in external_variables):
                        valid = False
                        reasoning.append(
                            "Cell measure variable {} referred to by {} is not present in dataset variables".format(
                                cell_meas_var_name, var.name)
                        )
                    else:
                        valid = True

                    # make Result
                    result = Result(BaseCheck.MEDIUM,
                            valid,
                            (self.section_titles['7.2']),
                            reasoning)
                    ret_val.append(result)
                    continue # can't test anything on an external var

                else:
                    cell_meas_var = ds.variables[cell_meas_var_name]
                    if not hasattr(cell_meas_var, 'units'):
                        valid = False
                        reasoning.append(
                            "Cell measure variable {} is required "
                            "to have units attribute defined.".format(
                                cell_meas_var_name)
                        )
                    if not set(cell_meas_var.dimensions).issubset(var.dimensions):
                        valid = False
                        reasoning.append(
                            "Cell measure variable {} must have "
                            "dimensions which are a subset of "
                            "those defined in variable {}.".format(
                                cell_meas_var_name, var.name)
                        )

            result = Result(BaseCheck.MEDIUM,
                            valid,
                            (self.section_titles['7.2']),
                            reasoning)
            ret_val.append(result)

        return ret_val

    def check_grid_mapping(self, ds):
        __doc__ = super(CF1_7Check, self).check_grid_mapping.__doc__
        prev_return = super(CF1_7Check, self).check_grid_mapping(ds)
        ret_val = []
        grid_mapping_variables = cfutil.get_grid_mapping_variables(ds)
        for var_name in sorted(grid_mapping_variables):
            var = ds.variables[var_name]
            test_ctx = self.get_test_ctx(BaseCheck.HIGH,
                                         self.section_titles["5.6"], var.name)

            # TODO: check cases where crs_wkt provides part of a necessary
            #       grid_mapping attribute, or where a grid_mapping attribute
            #       overrides what has been provided in crs_wkt.
            # attempt to parse crs_wkt if it is present
            if 'crs_wkt' in var.ncattrs():
                crs_wkt = var.crs_wkt
                if not isinstance(crs_wkt, str):
                    test_ctx.messages.append("crs_wkt attribute must be a string")
                    test_ctx.out_of += 1
                else:
                    try:
                        pyproj.CRS.from_wkt(crs_wkt)
                    except pyproj.exceptions.CRSError as crs_error:
                        test_ctx.messages.append("Cannot parse crs_wkt attribute to CRS using Proj4. Proj4 error: {}".format(str(crs_error)))
                    else:
                        test_ctx.score += 1
                    test_ctx.out_of += 1


            # handle vertical datum related grid_mapping attributes
            vert_datum_attrs = {}
            possible_vert_datum_attrs = {'geoid_name',
                                         'geopotential_datum_name'}
            vert_datum_attrs = (possible_vert_datum_attrs
                                       .intersection(var.ncattrs()))
            len_vdatum_name_attrs = len(vert_datum_attrs)
            # check that geoid_name and geopotential_datum_name are not both
            # present in the grid_mapping variable
            if len_vdatum_name_attrs == 2:
                test_ctx.out_of += 1
                test_ctx.messages.append("Cannot have both 'geoid_name' and "
                                     "'geopotential_datum_name' attributes in "
                                     "grid mapping variable '{}'".format(
                                          var_name))
            elif len_vdatum_name_attrs == 1:
                    # should be one or zero attrs
                    proj_db_path = os.path.join(pyproj.datadir.get_data_dir(),
                                                'proj.db')
                    try:
                        with sqlite3.connect(proj_db_path) as conn:
                            v_datum_attr = next(iter(vert_datum_attrs))
                            v_datum_value = getattr(var, v_datum_attr)
                            v_datum_str_valid = self._process_v_datum_str(
                                                 v_datum_value, conn)

                            invalid_msg = ("Vertical datum value '{}' for "
                                           "attribute '{}' in grid mapping "
                                           "variable '{}' is not valid".format(
                                                v_datum_value, v_datum_attr,
                                                var_name))
                            test_ctx.assert_true(v_datum_str_valid, invalid_msg)
                    except sqlite3.Error as e:
                        # if we hit an error, skip the check
                        warn("Error occurred while trying to query "
                                        "Proj4 SQLite database at {}: {}"
                                        .format(proj_db_path, str(e)))
            prev_return[var_name] = test_ctx.to_result()

        return prev_return

    def _process_v_datum_str(self, v_datum_str, conn):
        vdatum_query = """SELECT 1 FROM alias_name WHERE
                            table_name = 'vertical_datum' AND
                            alt_name = ?
                                UNION ALL
                            SELECT 1 FROM vertical_datum WHERE
                            name = ?
                            LIMIT 1"""
        res_set = conn.execute(vdatum_query, (v_datum_str,
                                                v_datum_str))
        return len(res_set.fetchall()) > 0

    def _check_dimensionless_vertical_coordinate_1_7(self, ds, vname, deprecated_units, ret_val, dim_vert_coords_dict):
        """
        Check that a dimensionless vertical coordinate variable is valid under
        CF-1.7.

        :param netCDF4.Dataset ds: open netCDF4 dataset
        :param str name: variable name
        :param list ret_val: array to append Results to
        :rtype None
        """
        variable = ds.variables[vname]
        standard_name = getattr(variable, 'standard_name', None)
        units = getattr(variable, 'units', None)
        formula_terms = getattr(variable, 'formula_terms', None)
        # Skip the variable if it's dimensional
        if (formula_terms is None and
            standard_name not in dim_vert_coords_dict):
            return

        # assert that the computed_standard_name is maps to the standard_name correctly
        correct_computed_std_name_ctx = TestCtx(BaseCheck.MEDIUM, self.section_titles['4.3'])
        _comp_std_name = dim_vert_coords_dict[standard_name][1]
        correct_computed_std_name_ctx.assert_true(
            getattr(variable, 'computed_standard_name', None) in _comp_std_name,
            '§4.3.3 The standard_name of `{}` must map to the correct computed_standard_name, `{}`'.format(vname, _comp_std_name)
        )
        ret_val.append(correct_computed_std_name_ctx.to_result())

    def check_dimensionless_vertical_coordinates(self, ds):
        '''
        Check the validity of dimensionless coordinates under CF

        CF §4.3.2 The units attribute is not required for dimensionless
        coordinates.

        The standard_name attribute associates a coordinate with its definition
        from Appendix D, Dimensionless Vertical Coordinates. The definition
        provides a mapping between the dimensionless coordinate values and
        dimensional values that can positively and uniquely indicate the
        location of the data.

        A new attribute, formula_terms, is used to associate terms in the
        definitions with variables in a netCDF file.  To maintain backwards
        compatibility with COARDS the use of these attributes is not required,
        but is strongly recommended.

        :param netCDF4.Dataset ds: An open netCDF dataset
        :rtype: list
        :return: List of results
        '''
        ret_val = []

        z_variables = cfutil.get_z_variables(ds)
        deprecated_units = [
            'level',
            'layer',
            'sigma_level'
        ]

        # compose this function to use the results from the CF-1.6 check
        # and then extend it using a CF-1.7 addition
        ret_val.extend(self._check_dimensionless_vertical_coordinates(
            ds,
            deprecated_units,
            self._check_dimensionless_vertical_coordinate_1_6,
            dimless_vertical_coordinates_1_7)
        )

        ret_val.extend(self._check_dimensionless_vertical_coordinates(
            ds,
            deprecated_units,
            self._check_dimensionless_vertical_coordinate_1_7,
            dimless_vertical_coordinates_1_7)
        )

        return ret_val


class CFNCCheck(BaseNCCheck, CFBaseCheck):

    @classmethod
    def beliefs(cls):  # @TODO
        return {}<|MERGE_RESOLUTION|>--- conflicted
+++ resolved
@@ -2712,7 +2712,6 @@
                 continue
 
             coord_set = set(coords.split())
-<<<<<<< HEAD
 
             # Make sure it's associated with valid lat and valid lon
             valid_rgrid.assert_true(len(coord_set.intersection(lons)) > 0,
@@ -2722,146 +2721,6 @@
             valid_rgrid.assert_true(len(axis_map['C']) == 1,
                                     '{} can not be associated with more than one compressed coordinates: '
                                     '({})'.format(name, ', '.join(axis_map['C'])))
-=======
-
-            # Make sure it's associated with valid lat and valid lon
-            valid_rgrid.assert_true(len(coord_set.intersection(lons)) > 0,
-                                    '{} must be associated with a valid longitude coordinate'.format(name))
-            valid_rgrid.assert_true(len(coord_set.intersection(lats)) > 0,
-                                    '{} must be associated with a valid latitude coordinate'.format(name))
-            valid_rgrid.assert_true(len(axis_map['C']) == 1,
-                                    '{} can not be associated with more than one compressed coordinates: '
-                                    '({})'.format(name, ', '.join(axis_map['C'])))
-
-            for compressed_coord in axis_map['C']:
-                coord = ds.variables[compressed_coord]
-                compress = getattr(coord, 'compress', None)
-                valid_rgrid.assert_true(isinstance(compress, basestring) and compress,
-                                        "compress attribute for compression coordinate {} must be a non-empty string"
-                                        "".format(compressed_coord))
-                if not isinstance(compress, basestring):
-                    continue
-                for dim in compress.split():
-                    valid_rgrid.assert_true(dim in ds.dimensions,
-                                            "dimension {} referenced by {}:compress must exist"
-                                            "".format(dim, compressed_coord))
-            ret_val.append(valid_rgrid.to_result())
-
-        return ret_val
-
-    # grid mapping dictionary, appendix F
-
-    def check_grid_mapping(self, ds):
-        """
-        5.6 When the coordinate variables for a horizontal grid are not
-        longitude and latitude, it is required that the true latitude and
-        longitude coordinates be supplied via the coordinates attribute. If in
-        addition it is desired to describe the mapping between the given
-        coordinate variables and the true latitude and longitude coordinates,
-        the attribute grid_mapping may be used to supply this description.
-
-        This attribute is attached to data variables so that variables with
-        different mappings may be present in a single file. The attribute takes
-        a string value which is the name of another variable in the file that
-        provides the description of the mapping via a collection of attached
-        attributes. This variable is called a grid mapping variable and is of
-        arbitrary type since it contains no data. Its purpose is to act as a
-        container for the attributes that define the mapping.
-
-        The one attribute that all grid mapping variables must have is
-        grid_mapping_name which takes a string value that contains the mapping's
-        name. The other attributes that define a specific mapping depend on the
-        value of grid_mapping_name. The valid values of grid_mapping_name along
-        with the attributes that provide specific map parameter values are
-        described in Appendix F, Grid Mappings.
-
-        When the coordinate variables for a horizontal grid are longitude and
-        latitude, a grid mapping variable with grid_mapping_name of
-        latitude_longitude may be used to specify the ellipsoid and prime
-        meridian.
-
-
-        In order to make use of a grid mapping to directly calculate latitude
-        and longitude values it is necessary to associate the coordinate
-        variables with the independent variables of the mapping. This is done by
-        assigning a standard_name to the coordinate variable. The appropriate
-        values of the standard_name depend on the grid mapping and are given in
-        Appendix F, Grid Mappings.
-
-        :param netCDF4.Dataset ds: An open netCDF dataset
-        :rtype: list
-        :return: List of results
-        """
-
-        ret_val = []
-        grid_mapping_variables = cfutil.get_grid_mapping_variables(ds)
-
-        # Check the grid_mapping attribute to be a non-empty string and that its reference exists
-        for variable in ds.get_variables_by_attributes(grid_mapping=lambda x: x is not None):
-            grid_mapping = getattr(variable, 'grid_mapping', None)
-            defines_grid_mapping = TestCtx(BaseCheck.HIGH,
-                                           self.section_titles["5.6"])
-            defines_grid_mapping.assert_true((isinstance(grid_mapping, basestring) and grid_mapping),
-                                             "{}'s grid_mapping attribute must be a "+\
-                                             "space-separated non-empty string".format(variable.name))
-
-            if isinstance(grid_mapping, basestring):
-                for grid_var_name in grid_mapping.split():
-                    defines_grid_mapping.assert_true(grid_var_name in ds.variables,
-                                                  "grid mapping variable {} must exist in this dataset".format(variable.name))
-            ret_val.append(defines_grid_mapping.to_result())
-
-        # Check the grid mapping variables themselves
-        for grid_var_name in grid_mapping_variables:
-            valid_grid_mapping = TestCtx(BaseCheck.HIGH, self.section_titles["5.6"])
-            grid_var = ds.variables[grid_var_name]
-
-            grid_mapping_name = getattr(grid_var, 'grid_mapping_name', None)
-
-            # Grid mapping name must be in appendix F
-            valid_grid_mapping.assert_true(grid_mapping_name in grid_mapping_dict,
-                                           "{} is not a valid grid_mapping_name.".format(grid_mapping_name)+\
-                                           " See Appendix F for valid grid mappings")
-
-            # The grid_mapping_dict has a values of:
-            # - required attributes
-            # - optional attributes (can't check)
-            # - required standard_names defined
-            # - at least one of these attributes must be defined
-
-            # We can't do any of the other grid mapping checks if it's not a valid grid mapping name
-            if grid_mapping_name not in grid_mapping_dict:
-                ret_val.append(valid_grid_mapping.to_result())
-                continue
-
-            grid_mapping = grid_mapping_dict[grid_mapping_name]
-            required_attrs = grid_mapping[0]
-            # Make sure all the required attributes are defined
-            for req in required_attrs:
-                valid_grid_mapping.assert_true(hasattr(grid_var, req),
-                                               "{} is a required attribute for grid mapping {}".format(req, grid_mapping_name))
-
-            # Make sure that exactly one of the exclusive attributes exist
-            if len(grid_mapping) == 4:
-                at_least_attr = grid_mapping[3]
-                number_found = 0
-                for attr in at_least_attr:
-                    if hasattr(grid_var, attr):
-                        number_found += 1
-                valid_grid_mapping.assert_true(number_found == 1,
-                                               "grid mapping {} ".format(grid_mapping_name) +\
-                                               "must define exactly one of these attributes: "+\
-                                               "{}".format(' or '.join(at_least_attr)))
-
-            # Make sure that exactly one variable is defined for each of the required standard_names
-            expected_std_names = grid_mapping[2]
-            for expected_std_name in expected_std_names:
-                found_vars = ds.get_variables_by_attributes(standard_name=expected_std_name)
-                valid_grid_mapping.assert_true(len(found_vars) >= 1,
-                                               "grid mapping {} requires at least ".format(grid_mapping_name)+\
-                                               "one variable with standard_name "+\
-                                               "{} to be defined".format(expected_std_name))
->>>>>>> 5b1bbf05
 
             for compressed_coord in axis_map['C']:
                 coord = ds.variables[compressed_coord]
@@ -3614,7 +3473,7 @@
         feature_types_found = defaultdict(list)
         for name in self._find_geophysical_vars(ds):
             feature = cfutil.guess_feature_type(ds, name)
-            # If we can't figure out the feature type, penalize. Originally, 
+            # If we can't figure out the feature type, penalize. Originally,
             # it was not penalized. However, this led to the issue that the
             # message did not appear in the output of compliance checker if
             # no other error/warning/information was printed out for section
