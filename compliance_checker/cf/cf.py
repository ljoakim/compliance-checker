--- conflicted
+++ resolved
@@ -4437,7 +4437,6 @@
         if feature_type not in feature_list:
             return []
 
-<<<<<<< HEAD
         # If a data set is detected as a valid ragged array representation,
         # regardless of the featureType, all geophysical variables must also
         # be detected as valid ragged array variables.
@@ -4446,33 +4445,6 @@
         else:
             _feature = feature_type
 
-=======
-        feature_type_map = {
-            "point": ["point"],
-            "timeSeries": [
-                "timeseries",
-                "multi-timeseries-orthogonal",
-                "multi-timeseries-incomplete",
-            ],
-            "trajectory": [
-                "cf-trajectory",
-                "single-trajectory",
-            ],
-            "profile": ["profile-orthogonal", "profile-incomplete"],
-            "timeSeriesProfile": [
-                "timeseries-profile-single-station",
-                "timeseries-profile-multi-station",
-                "timeseries-profile-single-ortho-time",
-                "timeseries-profile-multi-ortho-time",
-                "timeseries-profile-ortho-depth",
-                "timeseries-profile-incomplete",
-            ],
-            "trajectoryProfile": [
-                "trajectory-profile-orthogonal",
-                "trajectory-profile-incomplete",
-            ],
-        }
->>>>>>> a25b4712
         for name in self._find_geophysical_vars(ds):
             variable_feature = cfutil.guess_feature_type(ds, name)
             # If we can't figure it out, don't check it.
@@ -4553,7 +4525,7 @@
     appendix_a = appendix_a_base.copy()
     appendix_a.update(
         {
-            "actual_range": {
+              "actual_range": {
                 "Type": "N",
                 "attr_loc": {"D", "C"},
                 "cf_section": "2.5.1",
