--- conflicted
+++ resolved
@@ -1311,7 +1311,6 @@
         message = u'Cell measure variable box_area referred to by PS is not present in dataset variables'
         assert message in messages
 
-<<<<<<< HEAD
     def test_process_vdatum(self):
         # first, we set up a mock SQLite database
         conn_str = ':memory:'
@@ -1384,12 +1383,6 @@
         self.assertLess(*results['wgs84'].value)
         self.assertIn("Vertical datum value 'WGS84' for attribute 'geopotential_datum_name' in grid mapping variable 'wgs84' is not valid",
                       results['wgs84'].msgs)
-=======
-    def test_check_conventions_are_cf_16(self):
-        """Since this class inherits directly from TestCF1_6, it tries to
-        implement every inherited method. This should method should not be tested,
-        as it does not exist in the CF1_7Check class."""
-        pass
 
     def test_check_conventions_are_cf_1_7(self):
         """Ensure the check_conventions_are_cf_1_7() check works as expected"""
@@ -1410,5 +1403,4 @@
             # correct Conventions attribute
             dataset.setncattr("Conventions", "CF-1.7, ACDD-1.3")
             result = self.cf.check_conventions_are_cf_1_7(dataset)
-            self.assertTrue(result.value)
->>>>>>> b934a7af
+            self.assertTrue(result.value)