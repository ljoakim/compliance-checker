import unittest
from compliance_checker.suite import CheckSuite
from compliance_checker.runner import ComplianceChecker
import os
import sys

if sys.version_info < (3, 0):
    import httpretty
else:
    httpretty = False

# TODO: Use inheritance to eliminate redundant code in test setup, etc
if httpretty:
    class TestIOOSSOSGetCapabilities(unittest.TestCase):

        def setUp(self):
            with open(os.path.join(os.path.dirname(__file__),
                                   'data/http_mocks/ncsos_getcapabilities.xml')) as f:
                self.resp = f.read()
            # need to monkey patch checkers prior to running tests, or no checker
            # classes will show up
            CheckSuite().load_all_available_checkers()

        @httpretty.activate
        def test_retrieve_getcaps(self):
            """Method that simulates retrieving SOS GetCapabilities"""
            url = "http://data.oceansmap.com/thredds/sos/caricoos_ag/VIA/VIA.ncml"
            httpretty.register_uri(httpretty.GET, url, content_type="text/xml", body=self.resp)
            # need to mock out the HEAD response so that compliance checker
            # recognizes this as some sort of XML doc instead of an OPeNDAP
            # source
<<<<<<< HEAD
=======
            httpretty.register_uri(httpretty.HEAD, url, status=200,
                                   content_type='text/xml')
>>>>>>> d87638db
            ComplianceChecker.run_checker(url, ['ioos'], 1, 'normal')

    class TestIOOSSOSDescribeSensor(unittest.TestCase):

        def setUp(self):
            with open(os.path.join(os.path.dirname(__file__),
                                   'data/http_mocks/ncsos_describesensor.xml')) as f:
                self.resp = f.read()
            # need to monkey patch checkers prior to running tests, or no checker
            # classes will show up
            CheckSuite().load_all_available_checkers()

        @httpretty.activate
        def test_retrieve_describesensor(self):
            """Method that simulates retrieving SOS DescribeSensor"""
            url = "http://data.oceansmap.com/thredds/sos/caricoos_ag/VIA/VIA.ncml?request=describesensor&service=sos&procedure=urn:ioos:station:ncsos:VIA&outputFormat=text/xml%3Bsubtype%3D%22sensorML/1.0.1/profiles/ioos_sos/1.0%22&version=1.0.0"
            httpretty.register_uri(httpretty.GET, url, content_type="text/xml", body=self.resp)
            # need to mock out the HEAD response so that compliance checker
            # recognizes this as some sort of XML doc instead of an OPeNDAP
            # source
<<<<<<< HEAD
=======
            httpretty.register_uri(httpretty.HEAD, url, status=200,
                                   content_type='text/xml')
>>>>>>> d87638db
            ComplianceChecker.run_checker(url, ['ioos'], 1, 'normal')<|MERGE_RESOLUTION|>--- conflicted
+++ resolved
@@ -29,11 +29,6 @@
             # need to mock out the HEAD response so that compliance checker
             # recognizes this as some sort of XML doc instead of an OPeNDAP
             # source
-<<<<<<< HEAD
-=======
-            httpretty.register_uri(httpretty.HEAD, url, status=200,
-                                   content_type='text/xml')
->>>>>>> d87638db
             ComplianceChecker.run_checker(url, ['ioos'], 1, 'normal')
 
     class TestIOOSSOSDescribeSensor(unittest.TestCase):
@@ -49,14 +44,14 @@
         @httpretty.activate
         def test_retrieve_describesensor(self):
             """Method that simulates retrieving SOS DescribeSensor"""
-            url = "http://data.oceansmap.com/thredds/sos/caricoos_ag/VIA/VIA.ncml?request=describesensor&service=sos&procedure=urn:ioos:station:ncsos:VIA&outputFormat=text/xml%3Bsubtype%3D%22sensorML/1.0.1/profiles/ioos_sos/1.0%22&version=1.0.0"
+            url = ("http://data.oceansmap.com/thredds/sos/caricoos_ag/VIA/VIA.ncml?"
+                   "request=describesensor"
+                   "&service=sos"
+                   "&procedure=urn:ioos:station:ncsos:VIA"
+                   "&outputFormat=text/xml%3Bsubtype%3D%22sensorML/1.0.1/profiles/ioos_sos/1.0%22"
+                   "&version=1.0.0")
             httpretty.register_uri(httpretty.GET, url, content_type="text/xml", body=self.resp)
             # need to mock out the HEAD response so that compliance checker
             # recognizes this as some sort of XML doc instead of an OPeNDAP
             # source
-<<<<<<< HEAD
-=======
-            httpretty.register_uri(httpretty.HEAD, url, status=200,
-                                   content_type='text/xml')
->>>>>>> d87638db
             ComplianceChecker.run_checker(url, ['ioos'], 1, 'normal')